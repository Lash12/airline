var airportLinkPaths = {}
var activeAirport
var activeAirportId
var activeAirportPopupInfoWindow
var airportMapMarkers = []
var airportMapCircle


function showAirportDetails(airportId) {
    setActiveDiv($("#airportCanvas"))

	//highlightTab($('#airportCanvasTab'))
	
	$('#main-tabs').children('.left-tab').children('span').removeClass('selected')
	//deselectLink()
	checkTutorial('airport')

	activeAirportId = airportId
	$('#airportDetailsAirportImage').empty()
    $('#airportDetailsCityImage').empty()
    $("#airportCanvas .rating").empty()
	
	$.ajax({
		type: 'GET',
		url: "airports/" + airportId + "?image=true",
	    contentType: 'application/json; charset=utf-8',
	    dataType: 'json',
	    success: function(airport) {
	        populateAirportDetails(airport)
//	    		$("#floatBackButton").show()
//	    		shimmeringDiv($("#floatBackButton"))
            updateAirportDetails(airport, airport.cityImageUrl, airport.airportImageUrl)
            updateAirportExtendedDetails(airport.id, airport.countryCode)
    		activeAirport = airport
	    },
	    error: function(jqXHR, textStatus, errorThrown) {
	            console.log(JSON.stringify(jqXHR));
	            console.log("AJAX error: " + textStatus + ' : ' + errorThrown);
	    }
	});
}

function updateAirportDetails(airport, cityImageUrl, airportImageUrl) {
	if (cityImageUrl) {
		$('#airportDetailsCityImage').append('<img src="' + cityImageUrl + '" style="width:100%;"/>')
	}
	if (airportImageUrl) {
		$('#airportDetailsAirportImage').append('<img src="' + airportImageUrl + '" style="width:100%;"/>')
	}

	
	$('#airportDetailsName').text(airport.name)
	if (airport.iata) { 
		$('#airportDetailsIata').text(airport.iata)
	} else {
		$('#airportDetailsIata').text('-')
	}
	
	if (airport.icao) { 
		$('#airportDetailsIcao').text(airport.icao)
	} else {
		$('#airportDetailsIcao').text('-')
	}


    var $runwayTable = $('#airportDetails .runwayTable')
    $runwayTable.children('.table-row').remove()
	if (airport.runways) {
	    $.each(airport.runways, function(index, runway) {
        		var row = $("<div class='table-row'></div>")
        		row.append("<div class='cell'>" +  runway.code + "</div>")
        		row.append("<div class='cell'>" + runway.length + "&nbsp;m</div>")
        		row.append("<div class='cell'>" + runway.type + "</div>")
        		$runwayTable.append(row)
        });
	} else {
	    var row = $("<div class='table-row'><div class='cell'>-</div><div class='cell'>-</div><div class='cell'>-</div></div>")
	}
	
	$("#airportDetailsCity").text(airport.city)
    $("#airportDetailsSize").text(airport.size)

    var $populationSpan = getBoostSpan(airport.population, airport.populationBoost, $('#populationDetailsTooltip'))
    $("#airportDetailsPopulation").html($populationSpan)

    var $incomeLevelSpan = getBoostSpan(airport.incomeLevel, airport.incomeLevelBoost, $('#incomeDetailsTooltip'))
    $("#airportDetailsIncomeLevel").html($incomeLevelSpan)

	$("#airportDetailsCountry").attr("onclick", "showCountryView('" + airport.countryCode + "')")
	$("#airportDetailsCountry").attr("data-link", 'country')
	$("#airportDetailsCountry").html("<span>" + loadedCountriesByCode[airport.countryCode].name + '&nbsp;</span>')
	var countryFlagUrl = getCountryFlagUrl(airport.countryCode)
	if (countryFlagUrl) {
		$("#airportDetailsCountry").append("<img src='" + countryFlagUrl + "' />")
	}
	$("#airportDetailsZone").text(zoneById[airport.zone])
	$("#airportDetailsOpenness").html(getOpennessSpan(loadedCountriesByCode[airport.countryCode].openness))
	
	refreshAirportExtendedDetails(airport)
	//updateAirportSlots(airport.id)

	updateAirportChampionDetails(airport)

    $('#airportDetailsStaff').removeClass('fatal')
	if (activeAirline) {
		$('#airportBaseDetails').show()
		$.ajax({
			type: 'GET',
			url: "airlines/" + activeAirline.id + "/bases/" + airport.id,
		    contentType: 'application/json; charset=utf-8',
		    dataType: 'json',
		    success: function(baseDetails) {
		    	var airportBase = baseDetails.base
		    	if (!airportBase) { //new base
	    			$('#airportDetailsBaseType').text('-')
	    			$('#airportDetailsBaseScale').text('-')
	    			$('#airportDetailsBaseUpkeep').text('-')
	    			$('#airportDetailsBaseDelegatesRequired').text('-')
	    			$('#airportDetailsStaff').text('-')
	    			$('#airportBaseDetails .baseSpecializations').text('-')
	    			$('#airportDetailsFacilities').empty()
	    			disableButton($('#airportBaseDetails .specialization.button'), "This is not your airline base")

	    			$('#baseDetailsModal').removeData('scale')
	    		} else {
	    			$('#airportDetailsBaseType').text(airportBase.headquarter ? "Headquarters" : "Base")
	    			$('#airportDetailsBaseScale').text(airportBase.scale)
	    			if (airportBase.delegatesRequired == 0) {
	    			    $('#airportDetailsBaseDelegatesRequired').text('None')
                    } else {
                        $('#airportDetailsBaseDelegatesRequired').empty()
                        var $delegatesSpan = $('<span style="display: flex;"></span>')
                        for (i = 0 ; i < airportBase.delegatesRequired; i ++) {
                            var $delegateIcon = $('<img src="assets/images/icons/user-silhouette-available.png"/>')
                            $delegatesSpan.append($delegateIcon)
                        }
                        $('#airportDetailsBaseDelegatesRequired').append($delegatesSpan)
                    }


                    var capacityInfo = baseDetails.officeCapacity
                    var capacityText = capacityInfo.currentStaffRequired + "/" + capacityInfo.staffCapacity
                    var $capacitySpan = $('#airportDetailsStaff')

                    if (capacityInfo.staffCapacity < capacityInfo.currentStaffRequired) {
                        $capacitySpan.addClass('fatal')
                    }

                    if (capacityInfo.currentStaffRequired != capacityInfo.futureStaffRequired) {
                        capacityText += "(future : " + capacityInfo.futureStaffRequired + ")"
                    }
                    $capacitySpan.text(capacityText)


                    if (airportBase.specializations) {
                        var specializationList = $('<span></span>')
                        $.each(airportBase.specializations, function(index, specialization) {
                            //specializationList.append($('<li class="dot">' + specialization.label + '</li>'))
                            specializationList.append($('<img src="assets/images/icons/specialization/' + specialization.id + '.png" title="' + specialization.label + '" style="vertical-align: middle;">'))
                        })
                        $('#airportBaseDetails .baseSpecializations').empty()
                        $('#airportBaseDetails .baseSpecializations').append(specializationList)
                    } else {
                        $('#airportBaseDetails .baseSpecializations').text('-')
                    }


	    			$('#airportDetailsBaseUpkeep').text('$' + commaSeparateNumber(airportBase.upkeep))

	    			$('#baseDetailsModal').data('scale', airportBase.scale)
	    			updateFacilityIcons(airport)
	    			enableButton($('#airportBaseDetails .specialization.button'))
	    		}

		    	var targetBase = baseDetails.targetBase
		    	$('#airportDetailsBaseUpgradeCost').text('$' + commaSeparateNumber(targetBase.value))
    			$('#airportDetailsBaseUpgradeUpkeep').text('$' + commaSeparateNumber(targetBase.upkeep))

	    		
	    		//update buttons and reject reasons
	    		if (baseDetails.rejection) {
	    			$('#buildHeadquarterButton').hide()
	    			$('#buildBaseButton').hide()
                    $('#upgradeBaseButton').hide()
	    			if (!airportBase) {
	    			    disableButton($('#buildBaseButton'), baseDetails.rejection)
	    			    $('#buildBaseButton').show()
	    			} else {
	    			    disableButton($('#upgradeBaseButton'), baseDetails.rejection)
	    			    $('#upgradeBaseButton').show()
	    			}
	    		} else {
	    			if (!airportBase) {
	    				if (activeAirline.headquarterAirport) {
		    				$('#buildHeadquarterButton').hide()
		    				enableButton($('#buildBaseButton'))
		    				$('#buildBaseButton').show()
	    				} else {
	    				    enableButton($('#buildHeadquarterButton'))
	    					$('#buildHeadquarterButton').show()
		    				$('#buildBaseButton').hide()
	    				}
	    				$('#upgradeBaseButton').hide()
	    			} else {
	    				$('#buildHeadquarterButton').hide()
	    				$('#buildBaseButton').hide()
	    				enableButton($('#upgradeBaseButton'))
	    				$('#upgradeBaseButton').show()
	    			}
	    		}
		    	
		    	if (baseDetails.downgradeRejection) {
                    disableButton($('#downgradeBaseButton'), baseDetails.downgradeRejection)
	    			$('#downgradeBaseButton').show()
		    	} else {
		    		if (airportBase) {
                        enableButton($('#downgradeBaseButton'))
		    			$('#downgradeBaseButton').show()
		    		} else {
		    			$('#downgradeBaseButton').hide()
		    		}
		    	}

		    	if (baseDetails.deleteRejection) {
                    disableButton($('#deleteBaseButton'), baseDetails.deleteRejection)
                    $('#deleteBaseButton').show()
                } else {
                    if (!airportBase) {
                        $('#deleteBaseButton').hide()
                    } else {
                        enableButton($('#deleteBaseButton'))
                        $('#deleteBaseButton').show()
                    }
                }
		    },
		    error: function(jqXHR, textStatus, errorThrown) {
		            console.log(JSON.stringify(jqXHR));
		            console.log("AJAX error: " + textStatus + ' : ' + errorThrown);
		    }
		});
	} else {
		$('#airportBaseDetails').hide()
	}
	populateNavigation($('#airportCanvas'))
}


function updateAirportChampionDetails(airport) {
	$('#airportDetailsChampionList').children('div.table-row').remove()

<<<<<<< HEAD
let currentLinkConsumptions = null

function refreshLinkDetails(linkId) {
	var airlineId = activeAirline.id
	
	$("#linkCompetitons .data-row").remove()
	$("#actionLinkId").val(linkId)
	
	//load link
=======
    var url = "airports/" + airport.id + "/champions"
    if (activeAirline) {
        url += "?airlineId=" + activeAirline.id
    }
>>>>>>> b2e61f78
	$.ajax({
		type: 'GET',
		url: url,
	    contentType: 'application/json; charset=utf-8',
	    dataType: 'json',
<<<<<<< HEAD
	    success: function(link) {
	    	$("#linkFromAirport").attr("onclick", "showAirportDetails(" + link.fromAirportId + ")").html(getCountryFlagImg(link.fromCountryCode) + link.fromAirportCity + "<i class='pl-2 iata'>" + link.fromAirportCode + "</i>")
	    	//$("#linkFromAirportExpectedQuality").attr("onclick", "loadLinkExpectedQuality(" + link.fromAirportId + "," + link.toAirportId + "," + link.fromAirportId + ")")
	    	$("#linkToAirport").attr("onclick", "showAirportDetails(" + link.toAirportId + ")").html(getCountryFlagImg(link.toCountryCode) + link.toAirportCity + "<i class='pl-2 iata'>" + link.toAirportCode + "</i>")
	    	//$("#linkToAirportExpectedQuality").attr("onclick", "loadLinkExpectedQuality(" + link.fromAirportId + "," + link.toAirportId + "," + link.toAirportId + ")")
	    	$("#linkFlightCode").text(link.flightCode)
	    	if (link.assignedAirplanes && link.assignedAirplanes.length > 0) {
	    		$('#linkAirplaneModel').text(link.assignedAirplanes[0].airplane.name)
	    	} else {
	    		$('#linkAirplaneModel').text("")
	    	}
	    	$("#linkCurrentPrice").html(toLinkClassDiv(link.price, "$"))
	    	$("#linkDistance").text(link.distance + " km")
	    	$("#linkDuration").text(toHoursAndMinutes(link.duration).hours + "hr " + toHoursAndMinutes(link.duration).minutes + "min ")
	    	$("#linkQuality").html(getGradeStarsImgs(Math.round(link.computedQuality / 10)) + " (" + link.computedQuality + ")")
	    	$("#linkCurrentCapacity").html(toLinkClassDiv(link.capacity))
	    	if (link.future) {
	    	    $("#linkCurrentDetails .future .capacity").html(toLinkClassDiv(link.future.capacity))
	    	    $("#linkCurrentDetails .future").show()
	    	} else {
	    	    $("#linkCurrentDetails .future").hide()
=======
	    success: function(result) {
	        var champions = result.champions
	    	$(champions).each(function(index, championDetails) {
	    		var row = $("<div class='table-row clickable' data-link='rival' onclick=\"showRivalsCanvas('" + championDetails.airlineId + "');\"></div>")
	    		var icon = getRankingImg(championDetails.ranking)
	    		row.append("<div class='cell'>" + icon + "</div>")
                row.append("<div class='cell'>" + getAirlineSpan(championDetails.airlineId, championDetails.airlineName) + "</div>")
	    		row.append("<div class='cell' style='text-align: right'>" + commaSeparateNumber(championDetails.loyalistCount) + "</div>")
	    		row.append("<div class='cell' style='text-align: right'>" + championDetails.loyalty + "</div>")
	    		row.append("<div class='cell' style='text-align: right'>" + championDetails.reputationBoost + "</div>")
	    		$('#airportDetailsChampionList').append(row)
	    	})

	    	if (result.currentAirline) {
	    	    var row = $("<div class='table-row clickable' data-link='rival' onclick=\"showRivalsCanvas('" + result.currentAirline.airlineId + "');\"></div>")
                row.append("<div class='cell'>" + result.currentAirline.ranking + "</div>")
                row.append("<div class='cell'>" + getAirlineSpan(result.currentAirline.airlineId, result.currentAirline.airlineName) + "</div>")
                row.append("<div class='cell' style='text-align: right'>" + commaSeparateNumber(result.currentAirline.amount) + "</div>")
                row.append("<div class='cell' style='text-align: right'>" + result.currentAirline.loyalty + "</div>")
                row.append("<div class='cell' style='text-align: right'>-</div>")
                $('#airportDetailsChampionList').append(row)
	    	}

	    	populateNavigation($('#airportDetailsChampionList'))

	    	if ($(champions).length == 0) {
	    		var row = $("<div class='table-row'></div>")
	    		row.append("<div class='cell'>-</div>")
	    		row.append("<div class='cell'>-</div>")
	    		row.append("<div class='cell' style='text-align: right'>-</div>")
	    		row.append("<div class='cell' style='text-align: right'>-</div>")
	    		row.append("<div class='cell' style='text-align: right'>-</div>")
	    		$('#airportDetailsChampionList').append(row)
>>>>>>> b2e61f78
	    	}
	    	$("#linkCurrentDetails").show()
	    	$("#linkToAirportId").val(link.toAirportId)
	    	$("#linkFromAirportId").val(link.fromAirportId)
	    	
	    	//load competition
	    	$.ajax({
	    		type: 'GET',
	    		url: "airports/" + link.fromAirportId + "/to/" + link.toAirportId,
	    	    contentType: 'application/json; charset=utf-8',
	    	    dataType: 'json',
	    	    success: function(linkConsumptions) {
	    	    	$("#linkCompetitons .data-row").remove()
	    	    	$.each(linkConsumptions, function(index, linkConsumption) {
    	    			var row = $("<div class='table-row data-row clickable' onclick='showRivalsCanvas(" + linkConsumption.airlineId + ")' data-link='rival'><div style='display: table-cell;'>" + linkConsumption.airlineName
                                  		    	    				+ "</div><div style='display: table-cell;'>" + toLinkClassValueString(linkConsumption.price, "$")
                                  		    	    				+ "</div><div style='display: table-cell; text-align: right;'>" + toLinkClassValueString(linkConsumption.capacity)
                                  		    	    				+ "</div><div style='display: table-cell; text-align: right;'>" + linkConsumption.quality
                                  		    	    				+ "</div><div style='display: table-cell; text-align: right;'>" + linkConsumption.frequency + "</div></div>")
                        if (linkConsumption.airlineId == airlineId) {
                            $("#linkCompetitons .table-header").after(row) //self is always on top
                        } else {
                            $("#linkCompetitons").append(row)
                        }

	    	    	})

	    	    	populateNavigation($('#linkCompetitons'))
	    	    	if ($("#linkCompetitons .data-row").length == 0) {
	    	    		$("#linkCompetitons").append("<div class='table-row data-row'><div style='display: table-cell;'>-</div><div style='display: table-cell;'>-</div><div style='display: table-cell;'>-</div><div style='display: table-cell;'>-</div><div style='display: table-cell;'>-</div></div>")
	    	    	}
	    	    	$("#linkCompetitons").show()
	    	    	
	    	    	assignAirlineColors(linkConsumptions, "airlineId")
	    	    	plotPie(linkConsumptions, null, $("#linkCompetitionsPie"), "airlineName", "soldSeats")
	    	    },
	            error: function(jqXHR, textStatus, errorThrown) {
	    	            console.log(JSON.stringify(jqXHR));
	    	            console.log("AJAX error: " + textStatus + ' : ' + errorThrown);
	    	    }
	    	});

	    	$('#linkEventModal').data('link', link)
	    	
	    },
        error: function(jqXHR, textStatus, errorThrown) {
	            console.log(JSON.stringify(jqXHR));
	            console.log("AJAX error: " + textStatus + ' : ' + errorThrown);
	    }
	});

}

<<<<<<< HEAD
	//load history
	$.ajax({
		type: 'GET',
		url: "airlines/" + airlineId + "/link-consumptions/" + linkId + "?cycleCount=" + cycleCount,
	    contentType: 'application/json; charset=utf-8',
	    dataType: 'json',
	    success: function(linkConsumptions) {
	    	if (jQuery.isEmptyObject(linkConsumptions)) {
	    	    currentLinkConsumptions = null
	    		$("#linkHistoryPrice").text("-")
		    	$("#linkHistoryCapacity").text("-")
		    	$("#linkLoadFactor").text("-")
		    	$("#linkProfit").text("-")
		    	$("#linkRevenue").text("-")
		    	$("#linkFuelCost").text("-")
		    	$("#linkCrewCost").text("-")
		    	$("#linkAirportFees").text("-")
		    	$("#linkDepreciation").text("-")
		    	$("#linkCompensation").text("-")
		    	$("#linkLoungeCost").text("-")
		    	$("#linkServiceSupplies").text("-")
		    	$("#linkMaintenance").text("-")
		    	$("#linkOtherCosts").text("-")
		    	$("#linkDelays").text("-")
		    	$("#linkCancellations").text("-")

		    	disableButton($("#linkDetails .button.viewLinkHistory"), "Passenger Map is not yet available for this route - please wait for the simulation (time estimation on top left of the screen).")
		    	disableButton($("#linkDetails .button.viewLinkComposition"), "Passenger Survey is not yet available for this route - please wait for the simulation (time estimation on top left of the screen).")
		    	disableButton($("#linkDetails .button.viewLinkEvent"), "Event history is not yet available for this route - please wait for the simulation (time estimation on top left of the screen).")
	    	} else {
	    		currentLinkConsumptions = linkConsumptions
	    		var linkConsumption = linkConsumptions[0]
	    		$("#linkHistoryPrice").text(toLinkClassValueString(linkConsumption.price, "$"))
		    	$("#linkHistoryCapacity").text(toLinkClassValueString(linkConsumption.capacity))
		    	
		    	var loadFactor = {}
		    	loadFactor.economy = "-"
		    	if (linkConsumption.capacity.economy > 0)  { loadFactor.economy = parseInt(linkConsumption.soldSeats.economy / linkConsumption.capacity.economy * 100)}
	    		loadFactor.business = "-"
			    if (linkConsumption.capacity.business > 0)  { loadFactor.business = parseInt(linkConsumption.soldSeats.business / linkConsumption.capacity.business * 100)}
	    		loadFactor.first = "-"
				if (linkConsumption.capacity.first > 0)  { loadFactor.first = parseInt(linkConsumption.soldSeats.first / linkConsumption.capacity.first * 100)}
		    	
	    		$("#linkLoadFactor").text(toLinkClassValueString(loadFactor, "", "%"))
		    	$("#linkProfit").text("$" + commaSeparateNumber(linkConsumption.profit))
		    	$("#linkRevenue").text("$" + commaSeparateNumber(linkConsumption.revenue))
		    	$("#linkFuelCost").text("$" + commaSeparateNumber(linkConsumption.fuelCost))
		    	$("#linkCrewCost").text("$" + commaSeparateNumber(linkConsumption.crewCost))
		    	$("#linkAirportFees").text("$" + commaSeparateNumber(linkConsumption.airportFees))
		    	$("#linkDepreciation").text("$" + commaSeparateNumber(linkConsumption.depreciation))
		    	$("#linkCompensation").text("$" + commaSeparateNumber(linkConsumption.delayCompensation))
		    	$("#linkLoungeCost").text("$" + commaSeparateNumber(linkConsumption.loungeCost))
		    	$("#linkServiceSupplies").text("$" + commaSeparateNumber(linkConsumption.inflightCost))
		    	$("#linkMaintenance").text("$" + commaSeparateNumber(linkConsumption.maintenanceCost))
		    	if (linkConsumption.minorDelayCount == 0 && linkConsumption.majorDelayCount == 0) {
		    		$("#linkDelays").removeClass("warning")
		    		$("#linkDelays").text("-")
		    	} else {
		    		$("#linkDelays").addClass("warning")
		    		$("#linkDelays").text(linkConsumption.minorDelayCount + " minor " + linkConsumption.majorDelayCount + " major")
		    	}
	    		
	    		if (linkConsumption.cancellationCount == 0) {
		    		$("#linkCancellations").removeClass("warning")
		    		$("#linkCancellations").text("-")
		    	} else {
		    		$("#linkCancellations").addClass("warning")
		    		$("#linkCancellations").text(linkConsumption.cancellationCount)
		    	}
		    	enableButton($("#linkDetails .button.viewLinkHistory"))
		    	enableButton($("#linkDetails .button.viewLinkComposition"))
		    	enableButton($("#linkDetails .button.viewLinkEvent"))
	    	}
            plotLinkCharts(linkConsumptions, plotUnit)
            $('#linkEventChart').data('linkConsumptions', linkConsumptions)
	    	$("#linkHistoryDetails").show()
	    },
        error: function(jqXHR, textStatus, errorThrown) {
	            console.log(JSON.stringify(jqXHR));
	            console.log("AJAX error: " + textStatus + ' : ' + errorThrown);
	    }
=======
function initAirportMap() { //only called once, see https://stackoverflow.com/questions/10485582/what-is-the-proper-way-to-destroy-a-map-instance
    airportMap = new google.maps.Map(document.getElementById('airportMap'), {
		//center: {lat: airport.latitude, lng: airport.longitude},
	   	//zoom : 6,
	   	minZoom : 2,
	   	maxZoom : 9,
//	   	scrollwheel: false,
//	    navigationControl: false,
//	    mapTypeControl: false,
//	    scaleControl: false,
//	    draggable: false,
	   	gestureHandling: 'greedy',
	   	fullscreenControl: false,
	   	streetViewControl: false,
        zoomControl: true,
	   	styles: getMapStyles()
>>>>>>> b2e61f78
	});

    if (christmasFlag) {
        //<div id="santaClausButton" class="googleMapIcon glow" onclick="showSantaClausAttemptStatus()" align="center" style="display: none; margin-bottom: 10px;"><span class="alignHelper"></span><img src='@routes.Assets.versioned("images/markers/christmas/santa-hat.png")' title='Santa, where are you?' style="vertical-align: middle;"/></div>-->
        var santaClausButton = $('<div id="santaClausButton" class="googleMapIcon glow" onclick="showSantaClausAttemptStatus()" align="center" style="margin-bottom: 10px;"><span class="alignHelper"></span><img src="assets/images/markers/christmas/santa-hat.png" title=\'Santa, where are you!\' style="vertical-align: middle;"/></div>')

        santaClausButton.index = 1
        airportMap.controls[google.maps.ControlPosition.RIGHT_BOTTOM].push(santaClausButton[0]);
    }
}


function populateAirportDetails(airport) {
    if (!airportMap) {
        initAirportMap()
    }

    // cleanup first
    for (var i = 0; i < airportMapMarkers.length; i++ ) {
        airportMapMarkers[i].setMap(null);
    }
    airportMapMarkers = []

    if (airportMapCircle) { //remove the old circle
        airportMapCircle.setMap(null)
    }



    if (airport) {
		addCityMarkers(airportMap, airport)
		airportMap.setZoom(6)
        airportMap.setCenter({lat: airport.latitude, lng: airport.longitude}); //this would eventually trigger an idle

		var airportMarkerIcon = $("#airportMap").data("airportMarker")
		var airportMarker = new google.maps.Marker({
		    position: {lat: airport.latitude, lng: airport.longitude},
		    map: airportMap,
		    title: airport.name,
		    icon : airportMarkerIcon,
		    zIndex : 999
		  });

		airportMapMarkers.push(airportMarker)

		
		airportMapCircle = new google.maps.Circle({
		        center: {lat: airport.latitude, lng: airport.longitude},
		        radius: airport.radius * 1000, //in meter
		        strokeColor: "#32CF47",
		        strokeOpacity: 0.2,
		        strokeWeight: 2,
		        fillColor: "#32CF47",
		        fillOpacity: 0.3,
		        map: airportMap
		    });
		loadAirportStatistics(airport)
		loadGenericTransits(airport)
		updateAirportLoyalistDetails(airport)
		showAirportAssets(airport)

		google.maps.event.addListenerOnce(airportMap, 'idle', function() {
           setTimeout(function() { //set a timeout here, otherwise it might not render part of the map...
             airportMap.setCenter({lat: airport.latitude, lng: airport.longitude}); //this would eventually trigger an idle
             google.maps.event.trigger(airportMap, 'resize'); //this refreshes the map
           }, 2000);
        });

        if (christmasFlag) {
            initSantaClaus()
        }
	}



}


function loadAirportStatistics(airport) {
	$.ajax({
		type: 'GET',
		url: "airports/" + airport.id + "/link-statistics",
	    contentType: 'application/json; charset=utf-8',
	    dataType: 'json',
	    success: function(airportStatistics) {
	    	var transitTypeData = [
	    	 {"transitType" : "departure/arrival passengers", "passengers" : airportStatistics.departureOrArrivalPassengers},
	    	 {"transitType" : "transit passengers", "passengers" : airportStatistics.transitPassengers}
	    	 ]
	    	plotPie(transitTypeData, null , $("#transitTypePie"), "transitType", "passengers")
	    	
	    	assignAirlineColors(airportStatistics.airlineDeparture, "airlineId")
	    	assignAirlineColors(airportStatistics.airlineArrival, "airlineId")
	    	
	    	plotPie(airportStatistics.airlineDeparture, activeAirline ? activeAirline.name : null , $("#airlineDeparturePie"), "airlineName", "passengers")
	    	plotPie(airportStatistics.airlineArrival, activeAirline ? activeAirline.name : null, $("#airlineArrivalPie"), "airlineName", "passengers")
	    	
	    	$('#airportDetailsPassengerCount').text(airportStatistics.departureOrArrivalPassengers)
	    	$('#airportDetailsConnectedCountryCount').text(airportStatistics.connectedCountryCount)
	    	$('#airportDetailsConnectedAirportCount').text(airportStatistics.connectedAirportCount)
	    	$('#airportDetailsAirlineCount').text(airportStatistics.airlineCount)
	    	$('#airportDetailsLinkCount').text(airportStatistics.linkCount)
	    	$('#airportDetailsFlightFrequency').text(airportStatistics.flightFrequency)
	    	updateAirportRating(airportStatistics.rating)
	    	updateFacilityList(airportStatistics)
	    },
	    error: function(jqXHR, textStatus, errorThrown) {
	            console.log(JSON.stringify(jqXHR));
	            console.log("AJAX error: " + textStatus + ' : ' + errorThrown);
	    }
	});
}

<<<<<<< HEAD
function editLink(linkId) {
	$.ajax({
		type: 'GET',
		url: "airlines/" + activeAirline.id + "/links/" + linkId,
	    contentType: 'application/json; charset=utf-8',
	    dataType: 'json',
	    success: function(link) {
	    	planLink(link.fromAirportId, link.toAirportId)
	    },
        error: function(jqXHR, textStatus, errorThrown) {
	            console.log(JSON.stringify(jqXHR));
	            console.log("AJAX error: " + textStatus + ' : ' + errorThrown);
	    }
	});
}

function fadeOutMarker(marker, animationInterval) {
    var opacity = 1.0
    var animation = window.setInterval(function () {
        if (opacity <= 0) {
            marker.setMap(null)
            marker.setOpacity(1)
            window.clearInterval(animation)
        } else {
            marker.setOpacity(opacity)
            opacity -= 0.1
        }
    }, animationInterval)
}


function planToAirport(toAirportId, toAirportName) {
	$('#planLinkToAirportId').val(toAirportId)
	//$('#planLinkToAirportName').text(toAirportName)
	
	if (!$('#planLinkFromAirportId').val()) { //set the HQ by default for now
		$('#planLinkFromAirportId').val(activeAirline.headquarterAirport.airportId)
	}
	if ($('#planLinkFromAirportId').val() && $('#planLinkToAirportId').val()) {
		planLink($('#planLinkFromAirportId').val(), $('#planLinkToAirportId').val())
	}
}

function planLink(fromAirport, toAirport, isRefresh) {
    checkTutorial("planLink")
	var airlineId = activeAirline.id

	$("#planLinkFromAirportId").val(fromAirport)
	$("#planLinkToAirportId").val(toAirport)
	
	if (fromAirport && toAirport) {
		setActiveDiv($('#planLinkDetails'))
		$('#planLinkDetails .warning').hide()

		var loadPlanLink = function() {
            var url = "airlines/" + airlineId + "/plan-link"
            $.ajax({
                type: 'POST',
                url: url,
                data: { 'airlineId' : parseInt(airlineId), 'fromAirportId': parseInt(fromAirport), 'toAirportId' : parseInt(toAirport)} ,
    //			contentType: 'application/json; charset=utf-8',
                dataType: 'json',
                success: function(linkInfo) {
                    updatePlanLinkInfo(linkInfo, isRefresh)
                    if (!isRefresh) {
                        $('#sidePanel').fadeIn(200);
                    }
                },
                error: function(jqXHR, textStatus, errorThrown) {
                        console.log(JSON.stringify(jqXHR));
                        console.log("AJAX error: " + textStatus + ' : ' + errorThrown);
                },
                beforeSend: function() {
                    $('body .loadingSpinner').show()
                },
                complete: function(){
                    $('body .loadingSpinner').hide()
                }
            });
            //hide existing info
            //$("#planLinkDetails div.value").hide()
        }

        if (!isRefresh) {
            $('#sidePanel').fadeOut(200, loadPlanLink)
        } else {
            loadPlanLink()
        }
	}
	
	
}

var planLinkInfo = null
var planLinkInfoByModel = {}
var spaceMultipliers = null
var existingLink

function updatePlanLinkInfo(linkInfo, isRefresh) {
	$('#planLinkFromAirportName').attr("onclick", "showAirportDetails(" + linkInfo.fromAirportId + ")").html(getCountryFlagImg(linkInfo.fromCountryCode) + linkInfo.fromAirportCity + "<i class='pl-2 iata'>" + linkInfo.fromAirportCode + "</i>")

	if (activeAirline.baseAirports.length > 1) { //only allow changing from airport if this is a new link and there are more than 1 base
		$('#planLinkFromAirportEditIcon').show()
		//fill the from list
		$('#planLinkFromAirportSelect').empty()
		$.each(activeAirline.baseAirports, function(index, base) {
			var airportId = base.airportId
			var cityName = base.city
			var airportCode = base.airportCode
			var option = $("<option></option>").attr("value", airportId).text(getAirportText(cityName, airportCode))
			
			if ($('#planLinkFromAirportId').val() == airportId) {
				option.prop("selected", true)
			}
			option.appendTo($("#planLinkFromAirportSelect"))
		});
	} else {
		$('#planLinkFromAirportEditIcon').hide()
	}
	$("#planLinkFromAirportSelect").hide() //do not show the list yet
	//$('#planLinkFromAirportExpectedQuality').attr("onclick", "loadLinkExpectedQuality(" + linkInfo.fromAirportId + "," + linkInfo.toAirportId + "," + linkInfo.fromAirportId + ")")
	
	$('#planLinkToAirportName').attr("onclick", "showAirportDetails(" + linkInfo.toAirportId + ")").html(getCountryFlagImg(linkInfo.toCountryCode) + linkInfo.toAirportCity + "<i class='pl-2 iata'>" + linkInfo.toAirportCode + "</i>")
	//$('#planLinkToAirportExpectedQuality').attr("onclick", "loadLinkExpectedQuality(" + linkInfo.fromAirportId + "," + linkInfo.toAirportId + "," + linkInfo.toAirportId + ")")
//	$('#planLinkFlightCode').text(linkInfo.flightCode)
    $('.planToIata').text(linkInfo.toAirportCode)
    $('.planFromIata').text(linkInfo.fromAirportCode)
	$('#planLinkMutualRelationship').html(getCountryFlagImg(linkInfo.fromCountryCode) + " ⇄ " + getCountryFlagImg(linkInfo.toCountryCode) + getCountryRelationshipDescription(linkInfo.mutualRelationship))
	$('#planLinkAffinity').html(linkInfo.affinity)

	var relationship = linkInfo.toCountryRelationship
    var relationshipSpan = getAirlineRelationshipDescriptionSpan(relationship.total)
    $("#planLinkToCountryRelationship .total").html(relationshipSpan)

    var $relationshipDetailsIcon = $("#planLinkToCountryRelationship .detailsIcon")
    $relationshipDetailsIcon.data("relationship", relationship)
    $relationshipDetailsIcon.data("title", linkInfo.toCountryTitle)
    $relationshipDetailsIcon.data("countryCode", linkInfo.toCountryCode)
    $relationshipDetailsIcon.show()

    var title = linkInfo.toCountryTitle
    updateAirlineTitle(title, $("#planLinkToCountryTitle img.airlineTitleIcon"), $("#planLinkToCountryTitle .airlineTitle"))

	$('#planLinkDistance').html(linkInfo.distance + " km <i>" + linkInfo.flightType + '</i>')
	$('#planLinkDirectDemand').text(toLinkClassValueString(linkInfo.directDemand))

    var $breakdown = $("#planLinkDetails .directDemandBreakdown")
    $breakdown.find(".fromAirport .airportLabel").empty()
    $breakdown.find(".fromAirport .airportLabel").append(getAirportSpan({ "iata" : linkInfo.fromAirportCode, "countryCode" : linkInfo.fromCountryCode, "city" : linkInfo.fromAirportCity}))
    $breakdown.find(".fromAirport .businessDemand").text(toLinkClassValueString(linkInfo.fromAirportBusinessDemand))
    $breakdown.find(".fromAirport .touristDemand").text(toLinkClassValueString(linkInfo.fromAirportTouristDemand))

    $breakdown.find(".toAirport .airportLabel").empty()
    $breakdown.find(".toAirport .airportLabel").append(getAirportSpan({ "iata" : linkInfo.toAirportCode, "countryCode" : linkInfo.toCountryCode, "city" : linkInfo.toAirportCity}))
    $breakdown.find(".toAirport .businessDemand").text(toLinkClassValueString(linkInfo.toAirportBusinessDemand))
    $breakdown.find(".toAirport .touristDemand").text(toLinkClassValueString(linkInfo.toAirportTouristDemand))

	 //+ " (business: " + linkInfo.businessPassengers + " tourist: " + linkInfo.touristPassengers + ")")
	//$('#planLinkAirportLinkCapacity').text(linkInfo.airportLinkCapacity)
	
	
	$("#planLinkCompetitons .data-row").remove()
	$.each(linkInfo.otherLinks, function(index, linkConsumption) {
		if (linkConsumption.airlineId != activeAirline.id) {
			$("#planLinkCompetitons").append("<div class='table-row data-row'><div style='display: table-cell;'>" + getAirlineSpan(linkConsumption.airlineId, linkConsumption.airlineName)
				    	    			   + "</div><div style='display: table-cell;'>" + toLinkClassValueString(linkConsumption.price, "$")
				    	    			   + "</div><div style='display: table-cell; text-align:right;'>" + toLinkClassValueString(linkConsumption.capacity)
				    	    			   + "</div><div style='display: table-cell; text-align:right;'>" + linkConsumption.quality
				    	    			   + "</div><div style='display: table-cell; text-align:right;'>" + linkConsumption.frequency + "</div></div>")
		}			
	})
	const lastTwentyLinkConsumptions = currentLinkConsumptions.slice(0, 20)
	const averageLoadFactor = getLoadFactorsFor({
        soldSeats: {
            economy: averageFromSubKey(lastTwentyLinkConsumptions, "soldSeats", "economy"),
            business: averageFromSubKey(lastTwentyLinkConsumptions, "soldSeats", "business"),
            first: averageFromSubKey(lastTwentyLinkConsumptions, "soldSeats", "first"),
        },
        capacity: {
            economy: averageFromSubKey(lastTwentyLinkConsumptions, "capacity", "economy"),
            business: averageFromSubKey(lastTwentyLinkConsumptions, "capacity", "business"),
            first: averageFromSubKey(lastTwentyLinkConsumptions, "capacity", "first"),
        },
    });
    console.log(averageLoadFactor)
	$("#planLFEconomy").text(averageLoadFactor.economy+"%")
	$("#planLFBusiness").text(averageLoadFactor.business+"%")
	$("#planLFFirst").text(averageLoadFactor.first+"%")
	if ($("#planLinkCompetitons .data-row").length == 0) {
		$("#planLinkCompetitons").append("<div class='table-row data-row'><div style='display: table-cell;'>-</div><div style='display: table-cell;'>-</div><div style='display: table-cell;'>-</div><div style='display: table-cell;'>-</div><div style='display: table-cell;'>-</div></div>")
	}
	
	if (tempPath) { //remove previous plan link if it exists
		removeTempPath()
	}
	
	$('#planLinkCost').text('$' + commaSeparateNumber(linkInfo.cost))

	if (linkInfo.estimatedDifficulty) {
	    $('#planLinkEstimatedDifficulty').text(linkInfo.estimatedDifficulty.toFixed(2) + " +")
    } else {
        $('#planLinkEstimatedDifficulty').text('-')
    }
    
	//unhighlight the existing path if any
	if (selectedLink) {
	    unhighlightLink(selectedLink)
	    if (!linkInfo.existingLink || linkInfo.existingLink.id != selectedLink) {
	        deselectLink()
	    }
	}
	
	if (!linkInfo.existingLink || !flightPaths[linkInfo.existingLink.id]) { //new link or link show visible (other views)
		//create a temp path
		var tempLink = {fromLatitude : linkInfo.fromAirportLatitude, fromLongitude : linkInfo.fromAirportLongitude, toLatitude : linkInfo.toAirportLatitude, toLongitude : linkInfo.toAirportLongitude}
		//set the temp path
		tempPath = drawFlightPath(tempLink, '#2658d3')
		highlightPath(tempPath.path, false)
	} else {
		//selectLinkFromMap(linkInfo.existingLink.id, true)
		highlightLink(linkInfo.existingLink.id, false)
	}

    $('#planLinkDetails .titleCue').removeClass('glow')
	if (linkInfo.rejection) {
		$('.linkRejection #linkRejectionReason').text(linkInfo.rejection.description)
		if (linkInfo.rejection.type === "TITLE_REQUIREMENT") {
		    $('#planLinkDetails .titleCue').addClass('glow')
		}
		$('.linkRejection').show()
		$('#addLinkButton').hide()
		$('#updateLinkButton').hide()
		$('#deleteLinkButton').hide()
		$('#planLinkExtendedDetails').hide()
		$('#planLinkModelRow').hide()
		$('#extendedPanel').hide()
		return
	} else {
		$('.linkRejection').hide()
		$('#planLinkModelRow').show()
	}

    var initialPrice = {}
	if (!linkInfo.existingLink) {
	    initialPrice.economy = linkInfo.suggestedPrice.economy
	    initialPrice.business = linkInfo.suggestedPrice.business
	    initialPrice.first = linkInfo.suggestedPrice.first

		$('#addLinkButton').show()
		$('#deleteLinkButton').hide()
		$('#updateLinkButton').hide()
	} else {
	    initialPrice.economy = linkInfo.existingLink.price.economy
        initialPrice.business = linkInfo.existingLink.price.business
        initialPrice.first = linkInfo.existingLink.price.first
		$('#addLinkButton').hide()
		if (linkInfo.deleteRejection) {
			$('#deleteLinkButton').hide()
		} else {
			$('#deleteLinkButton').show()
		}
		$('#updateLinkButton').show()
	}
	$('#planLinkEconomyPrice').val(initialPrice.economy)
    $('#planLinkBusinessPrice').val(initialPrice.business)
    $('#planLinkFirstPrice').val(initialPrice.first)

	$('.planLinkPrice').off(".priceChange").on("focusout.priceChange", function() {
        var defaultPrice = initialPrice[$(this).data('class')]
        if (isNaN($(this).val())) {
            $(this).val(defaultPrice)
        } else {
            var inputPrice = Number($(this).val());
            if (inputPrice < 0) {
                $(this).val(defaultPrice)
            } else {
                $(this).val(Math.floor(inputPrice))
            }
        }
        updateMarkup();
	})


    //reset/display warnings
    $("#planLinkDetails .warningList").empty()
    if (linkInfo.warnings) {
        $.each(linkInfo.warnings, function(index, warning) {
            $("#planLinkDetails .warningList").append("<div class='warning'><img src='assets/images/icons/exclamation-red-frame.png'>&nbsp;" + warning + "</div>")
        })
    }

	
	//populate airplane model drop down
	var explicitlySelectedModelId = $("#planLinkModelSelect").data('explicitId')
	$("#planLinkModelSelect").removeData('explicitId')

	//or if refresh, just use whatever selected previously
	if (isRefresh) {
	    explicitlySelectedModelId = $('#planLinkModelSelect').find(":selected").attr('value')
    }

	$("#planLinkModelSelect").children('option').remove()

	planLinkInfo = linkInfo
	spaceMultipliers = {
                economy : planLinkInfo.economySpaceMultiplier,
                business : planLinkInfo.businessSpaceMultiplier,
                first : planLinkInfo.firstSpaceMultiplier
    }

	planLinkInfoByModel = {}
	//existingLinkModelId = 0

	//find which model is assigned to the existing link (if exist)
	var assignedModelId
	var selectedModelId
	
	if (explicitlySelectedModelId) { //if there was a explicitly selected model, for example from buying a new plane
		selectedModelId = explicitlySelectedModelId;
	}
	
	if (linkInfo.existingLink) {
		$.each(linkInfo.modelPlanLinkInfo, function(key, modelPlanLinkInfo) {
			if (modelPlanLinkInfo.isAssigned) { //higher precedence
				assignedModelId = modelPlanLinkInfo.modelId
				if (!selectedModelId) {
					selectedModelId = assignedModelId
				}
				return false
			}
		});
	}
	
	if (!selectedModelId) {
		$.each(linkInfo.modelPlanLinkInfo, function(key, modelPlanLinkInfo) {
			if (modelPlanLinkInfo.airplanes.length > 0) { //select the first one with available planes
				selectedModelId = modelPlanLinkInfo.modelId
				return false
			}  
		})
	}
	
	$.each(linkInfo.modelPlanLinkInfo, function(key, modelPlanLinkInfo) {
		if (modelPlanLinkInfo.airplanes.length > 0) {
			modelPlanLinkInfo.owned = true
		} else {
			modelPlanLinkInfo.owned = false
		}
	})
	
	linkInfo.modelPlanLinkInfo = sortPreserveOrder(linkInfo.modelPlanLinkInfo, "capacity", true)
	linkInfo.modelPlanLinkInfo = sortPreserveOrder(linkInfo.modelPlanLinkInfo, "owned", false)
	
	if (!selectedModelId) { //nothing available, select the first one in the list
		if (linkInfo.modelPlanLinkInfo.length > 0) { //select the first one with available planes
			selectedModelId = linkInfo.modelPlanLinkInfo[0].modelId
		}
	}
	
	$.each(linkInfo.modelPlanLinkInfo, function(key, modelPlanLinkInfo) {
		var modelId = modelPlanLinkInfo.modelId
		var modelname = modelPlanLinkInfo.modelName

		var option = $("<option></option>").attr("value", modelId).text(modelname + " (" + modelPlanLinkInfo.maxFrequency + ")")
		if (modelPlanLinkInfo.airplanes.length > 0) {
		    option.addClass("highlight-text")
		}

		option.appendTo($("#planLinkModelSelect"))
		
		if (selectedModelId == modelId) {
			option.prop("selected", true)
			updateModelInfo(modelId)
		}
		
		planLinkInfoByModel[modelId] = modelPlanLinkInfo
	});
	
	if (linkInfo.modelPlanLinkInfo.length == 0) {
		$("#planLinkModelSelect").next($(".warning")).remove()
		$("#planLinkModelSelect").after("<span class='label warning'>No airplane model can fly to this destination</span>")
		$("#planLinkModelSelect").hide()
		
		hideActiveDiv($("#extendedPanel #airplaneModelDetails"))
	} else {
		$("#planLinkModelSelect").next($(".warning")).remove()
		$("#planLinkModelSelect").show()
		
		setActiveDiv($("#extendedPanel #airplaneModelDetails"))
	}
	
	updatePlanLinkInfoWithModelSelected(selectedModelId, assignedModelId, isRefresh)
	updateMarkup()
	$("#planLinkDetails div.value").show()
}

function resetPrice() {
	updatePrice(1)
}

function increasePrice() {
	var currentPrice = parseFloat($('#planLinkEconomyPrice').val()) * 20
	var currentPercentage = Math.round(currentPrice / planLinkInfo.suggestedPrice.economy) / 20
	var newPercentage = currentPercentage + 0.05
	updatePrice(newPercentage)
	$('#planLinkPricePercentage').val(newPercentage)
}

function decreasePrice() {
	var currentPrice = parseFloat($('#planLinkEconomyPrice').val()) * 20
	var currentPercentage = Math.round(currentPrice / planLinkInfo.suggestedPrice.economy) / 20
	var newPercentage = currentPercentage
	if (currentPercentage > 0) {
		newPercentage -= 0.05
	}
	updatePrice(newPercentage)
	
	$('#planLinkPricePercentage').val(newPercentage)
}

function updatePrice(percentage) {
	$('#planLinkEconomyPrice').val(Math.round(planLinkInfo.suggestedPrice.economy * percentage))
	$('#planLinkBusinessPrice').val(Math.round(planLinkInfo.suggestedPrice.business * percentage))
	$('#planLinkFirstPrice').val(Math.round(planLinkInfo.suggestedPrice.first * percentage))
	updateMarkup();
}

function updateMarkup(){
    $('#planMarkupEconomy').text(($('#planLinkEconomyPrice').val()/planLinkInfo.suggestedPrice.economy*100).toFixed(0)+"%")
    $('#planMarkupBusiness').text(($('#planLinkBusinessPrice').val()/planLinkInfo.suggestedPrice.business*100).toFixed(0)+"%")
    $('#planMarkupFirst').text(($('#planLinkFirstPrice').val()/planLinkInfo.suggestedPrice.first*100).toFixed(0)+"%")
}

function updateFrequencyBar(frequencyBar, valueContainer, airplane, currentFrequency) {
    var availableFrequency = Math.floor(airplane.availableFlightMinutes / planLinkInfoByModel[airplane.modelId].flightMinutesRequired)
    var maxFrequency = availableFrequency + currentFrequency
    if (currentFrequency == 0) { //set 1 as min
        valueContainer.val(1)
    }
    generateImageBar(frequencyBar.data("emptyIcon"), frequencyBar.data("fillIcon"), maxFrequency, frequencyBar, valueContainer, null, null, updateTotalValues)
}

function updatePlanLinkInfoWithModelSelected(newModelId, assignedModelId, isRefresh) {
    selectedModelId = newModelId //modify the global one
    selectedModel = loadedModelsById[newModelId]
	if (selectedModelId) {
		var thisModelPlanLinkInfo = planLinkInfoByModel[selectedModelId]
		

//		thisModelPlanLinkInfo.airplanes.sort(sortByProperty('airplane.condition', true))
//		thisModelPlanLinkInfo.airplanes = sortPreserveOrder(thisModelPlanLinkInfo.airplanes, 'frequency', false) //higher frequency first
		
		$('#planLinkAirplaneSelect').data('badConditionThreshold', thisModelPlanLinkInfo.badConditionThreshold)

		thisModelPlanLinkInfo.airplanes.sort(function(a, b) {
		    var result = b.frequency - a.frequency
		    if (result != 0) {
		        if (b.frequency == 0 || a.frequency == 0) { //if either one is not assigned to this route at all, then return result ie also higher precedence to compare if airplane is assigned
		            return result
		        }
		    }

		    return a.airplane.condition - b.airplane.condition //otherwise: both assigned or both not assigned, then return lowest condition ones first
		})

        $('#planLinkAirplaneSelect').empty()

		$.each(thisModelPlanLinkInfo.airplanes, function(key, airplaneEntry) {
//			var option = $("<option></option>").attr("value", airplane.airplaneId).text("#" + airplane.airplaneId)
//			option.appendTo($("#planLinkAirplaneSelect"))

			//check existing UI changes if just a refresh
			if (isRefresh) {
			    var $existingAirplaneRow = $("#planLinkDetails .frequencyDetail .airplaneRow[data-airplaneId='" + airplaneEntry.airplane.id + "']")
			    //UI values merge into the airplane/frequency info as we want to preserve previously UI change on refresh
    			mergeAirplaneEntry(airplaneEntry, $existingAirplaneRow)
			}

			var airplane = airplaneEntry.airplane
			airplane.isAssigned = airplaneEntry.frequency >  0
			var div =  $('<div class="clickable airplaneButton" onclick="toggleAssignedAirplane(this)" style="float: left;"></div>')
			div.append(getAssignedAirplaneIcon(airplane))
			div.data('airplane', airplane)
			div.data('existingFrequency', airplaneEntry.frequency)

			$('#planLinkAirplaneSelect').append(div)
		})
		if (thisModelPlanLinkInfo.airplanes.length == 0) {
		    $('#planLinkDetails .noAirplaneHelp').show()
		} else {
		    $('#planLinkDetails .noAirplaneHelp').hide()
		}
		toggleUtilizationRate($('#planLinkAirplaneSelect'), $('#planLinkExtendedDetails .toggleUtilizationRateBox'))
		toggleCondition($('#planLinkAirplaneSelect'), $('#planLinkExtendedDetails .toggleConditionBox'))


		$('#planLinkDuration').text(getDurationText(thisModelPlanLinkInfo.duration))

		if (!isRefresh) { //for refresh, do not reload the existing link, otherwise refresh on config change would show the new values in confirmation dialog etc
		    existingLink = planLinkInfo.existingLink
        }
		
		if (existingLink) {
			$("#planLinkServiceLevel").val(existingLink.rawQuality / 20)
		} else {
			$("#planLinkServiceLevel").val(1)
		}
	
		updateFrequencyDetail(thisModelPlanLinkInfo)

		var serviceLevelBar = $("#serviceLevelBar")
		generateImageBar(serviceLevelBar.data("emptyIcon"), serviceLevelBar.data("fillIcon"), 5, serviceLevelBar, $("#planLinkServiceLevel"))
		$("#planLinkExtendedDetails").show()
	} else {
		$("#planLinkExtendedDetails").hide()
	}
}
//Merge UI change (though temp) to the data loaded from api service
//This is used for refresh which we want to reload but keep temp changes from UI
function mergeAirplaneEntry(airplaneEntry, $airplaneRow) {
    var frequencyFromUi = $airplaneRow.length ? parseInt($airplaneRow.find(".frequency").val()) : 0
    var frequencyDelta = frequencyFromUi - airplaneEntry.frequency
    if (frequencyDelta != 0) { //then UI value is not the same as the original. Do adjustments
        airplaneEntry.frequency = frequencyFromUi
        var airplane = airplaneEntry.airplane
        airplane.availableFlightMinutes = airplane.availableFlightMinutes - (planLinkInfoByModel[airplane.modelId].flightMinutesRequired * frequencyDelta)
    }
}

function updateFrequencyDetail(info) {
    var airplaneEntries = info.airplanes
    $("#planLinkDetails .frequencyDetail .table-row").remove()

    var isEmpty = true
    $.each(airplaneEntries, function(index, airplaneEntry) {
        if (airplaneEntry.frequency > 0) { //only draw for those that are assigned to this link
            addAirplaneRow($("#planLinkDetails .frequencyDetail"), airplaneEntry.airplane, airplaneEntry.frequency)
            isEmpty = false
        }
    })
    if (isEmpty) {
        $("#planLinkDetails .frequencyDetail").append("<div class='table-row empty'><div class='cell'></div><div class='cell'>-</div><div class='cell'>-</div></div>")
    }

//    updateLimit()
    updateTotalValues()
}



function addAirplaneRow(container, airplane, frequency) {
    var airplaneRow = $("<div class='table-row airplaneRow'></div>") //airplane bar contains - airplane icon, configuration, frequency

    var configurationDiv = $("<div class='configuration' style='transform: translate(0%, -75%);'></div>")
    var airplaneUpdateCallback = function(configurationDiv, airplaneId) {
        return function() {
            $.ajax({
                    type: 'GET',
                    url: "airlines/" + activeAirline.id + "/airplanes/" + airplaneId,
                    contentType: 'application/json; charset=utf-8',
                    dataType: 'json',
                    success: function(result) {
                        var updatedAirplane = result
                        //should not redraw the whole airplaneRow as the unsaved frequency change will be reverted
                        plotSeatConfigurationBar(configurationDiv, updatedAirplane.configuration, updatedAirplane.capacity, spaceMultipliers, true, "10px")
                        airplaneRow.data("airplane", updatedAirplane)
                        updateTotalValues()
                    },
                    error: function(jqXHR, textStatus, errorThrown) {
                            console.log(JSON.stringify(jqXHR));
                            console.log("AJAX error: " + textStatus + ' : ' + errorThrown);
                    }
                });
        }
    }

    var airplaneCellOuter = $('<div class="cell"></div>')
    var airplaneCell = $("<div style='display: flex; align-items: center;'></div>")
    airplaneCellOuter.append(airplaneCell)

    var onclickFunction = 'loadOwnedAirplaneDetails(' + airplane.id + ', null, $(this).data(\'airplaneUpdateCallback\'), true)'
    var airplaneInspectIcon = $('<div class="clickable-no-highlight" onclick="' + onclickFunction + '" style="display: inline-block; margin-left: 1px; margin-right: 1px;"></div>')
    airplaneInspectIcon.data("airplaneUpdateCallback", airplaneUpdateCallback(configurationDiv, airplane.id))
    airplaneInspectIcon.append($('<img src="assets/images/icons/airplane-magnifier.png" title="Inspect airplane #' + airplane.id + '">'))
    airplaneCell.append(airplaneInspectIcon)

    var airplaneRemovalIcon = $('<div class="clickable-no-highlight" onclick="removeAirplaneFromLink(' + airplane.id + ')" style="display: inline-block; margin-left: 1px; margin-right: 1px;"></div>')
    airplaneRemovalIcon.append($('<img src="assets/images/icons/airplane-minus.png" title="Unassign airplane #' + airplane.id + '">'))
    airplaneCell.append(airplaneRemovalIcon)

//    airplaneCell.append($("<span>#" + airplane.id + "</span>"))

    var sharedLinkCount = 0
    $.each(airplane.linkAssignments, function(linkId, frequency) {
        if (linkId != selectedLink) {
            sharedLinkCount ++
        }
    })
    if (sharedLinkCount > 0) {
        airplaneCell.append($('<img src="assets/images/icons/information.png" title="Shared with ' + sharedLinkCount + ' other route(s)">'))
    }

    if (!airplane.isReady) {
        airplaneCell.append($('<img src="assets/images/icons/construction.png" title="Under construction">'))
    }

    airplaneRow.append(airplaneCellOuter)


    var configurationCell = $("<div class='cell'></div>")
    configurationCell.append(configurationDiv)
    airplaneRow.append(configurationCell)

    var frequencyBar = $("<div class='frequencyBar cell' data-empty-icon='assets/images/icons/round-dot-grey.png' data-fill-icon='assets/images/icons/round-dot-green.png'></div>")
    airplaneRow.append(frequencyBar)

    var valueContainer = $("<input class='frequency' type='hidden'>") //so changing the frequency bar would write the new value back to this ...is this necessary? since there's a callback function now...
    valueContainer.val(frequency)
    airplaneRow.append(valueContainer)
    airplaneRow.data("airplane", airplane)
    airplaneRow.attr('data-airplaneId', airplane.id) //for easier jquery selector

    container.append(airplaneRow)
    updateFrequencyBar(frequencyBar, valueContainer, airplane, frequency)
    plotSeatConfigurationBar(configurationDiv, airplane.configuration, airplane.capacity, spaceMultipliers, true, "10px")
}

function addAirplaneToLink(airplane, frequency) {
    $("#planLinkDetails .frequencyDetail .table-row.empty").remove()
    addAirplaneRow($("#planLinkDetails .frequencyDetail"), airplane, frequency)
    updateTotalValues()
}

function removeAirplaneFromLink(airplaneId) {
    $("#planLinkDetails .frequencyDetail .airplaneRow").each(function(index, row){
        if ($(row).data("airplane").id == airplaneId) {
            $(row).remove()
        }
    })
    if ($("#planLinkDetails .frequencyDetail .airplaneRow").length == 0) {
        $("#planLinkDetails .frequencyDetail").append("<div class='table-row empty'><div class='cell'></div><div class='cell'>-</div><div class='cell'>-</div></div>")
    }

    updateTotalValues()

    //update the available airplane list
    $('#planLinkAirplaneSelect .airplaneButton').each(function(index, airplaneIcon){
      var airplane = $(airplaneIcon).data('airplane')
      if (airplane.id == airplaneId) {
        airplane.isAssigned = false
        $(airplaneIcon).find('img').replaceWith(getAssignedAirplaneImg(airplane))
      }
    })
}


//Get capacity based on current UI status
function getPlanLinkCapacity() {
    var currentFrequency = 0 //airplanes that are ready
    var currentCapacity = { "economy" : 0, "business" : 0, "first" : 0}

    var futureFrequency = 0 //airplanes that are ready + under construction
    var futureCapacity = { "economy" : 0, "business" : 0, "first" : 0}
    var hasUnderConstructionAirplanes = false

    $("#planLinkDetails .frequencyDetail .airplaneRow").each(function(index, airplaneRow) {
       frequency = parseInt($(airplaneRow).find(".frequency").val())
       configuration = $(airplaneRow).data("airplane").configuration

       futureFrequency += frequency
       futureCapacity.economy += configuration.economy * frequency
       futureCapacity.business += configuration.business * frequency
       futureCapacity.first += configuration.first * frequency

       if ($(airplaneRow).data("airplane").isReady) {
           currentFrequency += frequency
           currentCapacity.economy += configuration.economy * frequency
           currentCapacity.business += configuration.business * frequency
           currentCapacity.first += configuration.first * frequency
       } else {
            hasUnderConstructionAirplanes = true
       }
    })

    if (hasUnderConstructionAirplanes) {
        return { "current" : { "capacity" : currentCapacity, "frequency" : currentFrequency }, "future" : { "capacity" : futureCapacity, "frequency" : futureFrequency }}
    } else {
        return { "current" : { "capacity" : currentCapacity, "frequency" : currentFrequency }}
    }
}


// Update total frequency and capacity
function updateTotalValues() {
    var planCapacity = getPlanLinkCapacity()
    var currentCapacity = planCapacity.current.capacity
    var futureFrequency = planCapacity.future ? planCapacity.future.frequency : planCapacity.current.frequency
    var futureCapacity = planCapacity.future ? planCapacity.future.capacity : planCapacity.current.capacity

    $(".frequencyDetailTotal .total").text(futureFrequency)

    $('#planLinkCapacity').text(toLinkClassValueString(currentCapacity))
    if (planCapacity.future) {
        $("#planLinkDetails .future .capacity").text(toLinkClassValueString(futureCapacity))
        $("#planLinkDetails .future").show()
    } else {
        $("#planLinkDetails .future").hide()
    }


    $('#planLinkAirplaneSelect').removeClass('glow')
    $('.noAirplaneHelp').removeClass('glow')
    if (futureFrequency == 0) {
        disableButton($("#planLinkDetails .modifyLink"), "Must assign airplanes and frequency")

        var thisModelPlanLinkInfo = planLinkInfoByModel[selectedModelId]
        if (thisModelPlanLinkInfo.airplanes.length == 0) {
            $('.noAirplaneHelp').addClass('glow')
        } else {
            $('#planLinkAirplaneSelect').addClass('glow')
        }
    } else {
        enableButton($("#planLinkDetails .modifyLink"))
    }
    getLinkStaffingInfo()

    $('#planLinkEstimatedDifficulty').remove('.remarks')
    getLinkNegotiation(function(result) {
        if (result.negotiationInfo.finalRequirementValue) {
            $('#planLinkEstimatedDifficulty').text(result.negotiationInfo.finalRequirementValue.toFixed(2))
        } else {
            if (result.negotiationInfo.remarks) {
                $('#planLinkEstimatedDifficulty').empty()
                var $remarksSpan = $('<span class="remarks glow"></span>').appendTo($('#planLinkEstimatedDifficulty'))
                $remarksSpan.text(result.negotiationInfo.remarks)
            } else if (futureFrequency > 0) { //otherwise it might just overwrite estimated difficulty on new link
                $('#planLinkEstimatedDifficulty').text('-')
            }
        }
    })
}


function getAssignedAirplaneIcon(airplane) {
	var badConditionThreshold = $('#planLinkAirplaneSelect').data('badConditionThreshold')
	return getAirplaneIcon(airplane, badConditionThreshold, airplane.isAssigned)
}

function getAssignedAirplaneImg(airplane) {
	var badConditionThreshold = $('#planLinkAirplaneSelect').data('badConditionThreshold')
	return getAirplaneIconImg(airplane, badConditionThreshold, airplane.isAssigned)
}


function toggleAssignedAirplane(iconSpan) {
	var airplane = $(iconSpan).data('airplane')
	var existingFrequency =  $(iconSpan).data('existingFrequency')
	if (airplane.isAssigned) {
		airplane.isAssigned = false
	} else {
		airplane.isAssigned = true
	}
	$(iconSpan).find('img').replaceWith(getAssignedAirplaneImg(airplane))

	if (airplane.isAssigned) { //add to the airplane frequency detail
        addAirplaneToLink(airplane, existingFrequency)
	} else { //remove from the airplane frequency detail
	    removeAirplaneFromLink(airplane.id)
	}
}

function getAssignedAirplaneFrequencies() {
	var assignedAirplaneFrequencies = {} //key airplaneId, value frequeuncy
	$('#planLinkDetails .frequencyDetail').find('.airplaneRow').each(function(index, airplaneRow) {
		var airplane = $(airplaneRow).data("airplane")
        assignedAirplaneFrequencies[airplane.id] = parseInt($(airplaneRow).find('.frequency').val())
	})
	
	return assignedAirplaneFrequencies
}

function createLink() {
	if ($("#planLinkFromAirportId").val() && $("#planLinkToAirportId").val()) {
		var airlineId = activeAirline.id
		var url = "airlines/" + airlineId + "/links"
	    //console.log("selected " + $("#planLinkAirplaneSelect").val())
	    var configuration = planLinkInfoByModel[$("#planLinkModelSelect").val()].configuration
	    var linkData = { 
			"fromAirportId" : parseInt($("#planLinkFromAirportId").val()), 
			"toAirportId" : parseInt($("#planLinkToAirportId").val()),
			//"airplanes" : $("#planLinkAirplaneSelect").val().map(Number),
			airplanes : getAssignedAirplaneFrequencies(),
			"airlineId" : airlineId,
			//"configuration" : { "economy" : configuration.economy, "business" : configuration.business, "first" : configuration.first},
			"price" : { "economy" : parseInt($("#planLinkEconomyPrice").val()), "business" : parseInt($("#planLinkBusinessPrice").val()), "first" : parseInt($("#planLinkFirstPrice").val())},
			//"frequency" : parseInt($("#planLinkFrequency").val()),
			"model" : parseInt($("#planLinkModelSelect").val()),
			"rawQuality" : parseInt($("#planLinkServiceLevel").val()) * 20,
			"assignedDelegates" : assignedDelegates }
		$.ajax({
			type: 'PUT',
			url: url,
		    data: JSON.stringify(linkData),
		    contentType: 'application/json; charset=utf-8',
		    dataType: 'json',
		    success: function(savedLink) {
		    	var isSuccessful
		    	closeModal($('#linkConfirmationModal'))
                if (savedLink.negotiationResult) {
                    isSuccessful = savedLink.negotiationResult.isSuccessful
                    if (isSuccessful) {
                        negotiationAnimation(savedLink, refreshSavedLink, savedLink)
                    } else {
                        negotiationAnimation(savedLink, updateTopBarDelegates, activeAirline.id)
                    }
                } else {
                    refreshSavedLink(savedLink)
                }
		    },
	        error: function(jqXHR, textStatus, errorThrown) {
		            console.log(JSON.stringify(jqXHR));
		            console.log("AJAX error: " + textStatus + ' : ' + errorThrown);
		    },
		    beforeSend: function() {
                $('body .loadingSpinner').show()
            },
            complete: function(){
                $('body .loadingSpinner').hide()
            }
		});
	}
}

function deleteLink() {
	var linkId = $('#actionLinkId').val()
	$.ajax({
		type: 'DELETE',
		url: "airlines/" + activeAirline.id + "/links/" + linkId,
	    success: function() {
	    	$("#linkDetails").fadeOut(200)
	    	updateLinksInfo()
	    	deselectLink()
	    	
	    	if ($('#linksCanvas').is(':visible')) { //reload the links table then
		    	loadLinksTable()
    		}
	    },
        error: function(jqXHR, textStatus, errorThrown) {
	            console.log(JSON.stringify(jqXHR));
	            console.log("AJAX error: " + textStatus + ' : ' + errorThrown);
	    }
	});
}

function getLinkStaffingInfo() {
    var airlineId = activeAirline.id
    var url = "airlines/" + airlineId + "/link-overtime-compensation"
    //console.log("selected " + $("#planLinkAirplaneSelect").val())
    var configuration = planLinkInfoByModel[$("#planLinkModelSelect").val()].configuration
    var linkData = {
        "fromAirportId" : parseInt($("#planLinkFromAirportId").val()),
        "toAirportId" : parseInt($("#planLinkToAirportId").val()),
        //"airplanes" : $("#planLinkAirplaneSelect").val().map(Number),
        airplanes : getAssignedAirplaneFrequencies(),
        "airlineId" : airlineId,
        //"configuration" : { "economy" : configuration.economy, "business" : configuration.business, "first" : configuration.first},
        "price" : { "economy" : parseInt($("#planLinkEconomyPrice").val()), "business" : parseInt($("#planLinkBusinessPrice").val()), "first" : parseInt($("#planLinkFirstPrice").val())},
        //"frequency" : parseInt($("#planLinkFrequency").val()),
        "model" : parseInt($("#planLinkModelSelect").val()),
        "rawQuality" : parseInt($("#planLinkServiceLevel").val()) * 20,
        "assignedDelegates" : assignedDelegates }
=======
function loadGenericTransits(airport) {
>>>>>>> b2e61f78
    $.ajax({
        type: 'GET',
        url: "airports/" + activeAirportId + "/generic-transits",
        contentType: 'application/json; charset=utf-8',
        dataType: 'json',
        success: function(transits) {
            $('#genericTransitModal .table.genericTransits').data('transits', transits) //set the loaded data to modal as well
            $('#airportDetailsNearbyAirportCount').text(transits.length)

        },
        error: function(jqXHR, textStatus, errorThrown) {
                console.log(JSON.stringify(jqXHR));
                console.log("AJAX error: " + textStatus + ' : ' + errorThrown);
        }
	});

}

function updateAirportRating(rating) {
    var fullStarSource = "assets/images/icons/star.png"
    var halfStarSource = "assets/images/icons/star-half.png"
    var fullFireSource = "assets/images/icons/fire.png"
    var halfFireSource = "assets/images/icons/fire-small.png"
    $("#airportCanvas .economicRating").append(getHalfStepImageBarByValue(fullStarSource, halfStarSource, 10, rating.economicRating).css({ 'display' : 'inline-block', 'vertical-align' : 'text-bottom'}))
    $("#airportCanvas .economicRating").append(getRatingSpan(rating.economicRating, true).css('margin-left', '5px'))
    $("#airportCanvas .countryRating").append(getHalfStepImageBarByValue(fullStarSource, halfStarSource, 10, rating.countryRating).css({ 'display' : 'inline-block', 'vertical-align' : 'text-bottom'}))
    $("#airportCanvas .countryRating").append(getRatingSpan(rating.countryRating, true).css('margin-left', '5px'))
    $("#airportCanvas .competitionRating").append(getHalfStepImageBarByValue(fullFireSource, halfFireSource, 10, rating.competitionRating).css({ 'display' : 'inline-block', 'vertical-align' : 'text-bottom'}))
    $("#airportCanvas .competitionRating").append(getRatingSpan(rating.competitionRating, false).css('margin-left', '5px'))
    $("#airportCanvas .difficulty").append(getHalfStepImageBarByValue(fullFireSource, halfFireSource, 10, rating.difficulty).css({ 'display' : 'inline-block', 'vertical-align' : 'text-bottom'}))
    $("#airportCanvas .difficulty").append(getRatingSpan(rating.difficulty, false).css('margin-left', '5px'))
}

//if inverse is true then higher the rating, easier it is
function getRatingSpan(rating, inverse) {
    var $span = $('<span></span')
    var value = inverse ? 100 - rating : rating
    var description
    if (value <= 30) {
        description = "very easy"
    } else if (value <= 50) {
        description = "easy"
    } else if (value <= 70) {
        description = "quite challenging"
    } else if (value <= 90) {
        description = "challenging"
    } else {
        description = "very challenging"
    }
    $span.text(rating + " (" + description + ")")

    return $span
}

function updateFacilityList(statistics) {
	$('#airportDetailsHeadquarterList').children('.table-row').remove()
	$('#airportDetailsBaseList').children('.table-row').remove()
	$('#airportDetailsLoungeList').children('.table-row').remove()
	
	
	var hasHeadquarters = false
	var hasBases = false
	var hasLounges = false
	$.each(statistics.bases, function(index, base) {
		var row = $("<div class='table-row clickable' data-link='rival'></div>")
		row.append("<div class='cell'>" +  getAirlineSpan(base.airlineId, base.airlineName) + "</div>")
		row.append("<div class='cell' style='text-align: right;'>" + getCountryFlagImg(base.airlineCountryCode) + "</div>")
		row.append("<div class='cell' style='text-align: right;'>" + base.scale + "</div>")
		row.click(function() {
		    showRivalsCanvas(base.airlineId)
		})

		var linkCount = 0;
		$.each(statistics.linkCountByAirline, function(index, entry) {
			if (entry.airlineId == base.airlineId) {
				linkCount = entry.linkCount;
				return false; //break
			}
		});
		var passengers = 0
		$.each(statistics.airlineDeparture, function(index, entry) {
			if (entry.airlineId == base.airlineId) {
				passengers += entry.passengers;
				return false; //break
			}
		});
		$.each(statistics.airlineArrival, function(index, entry) {
			if (entry.airlineId == base.airlineId) {
				passengers += entry.passengers;
				return false; //break
			}
		});
		
		row.append("<div class='cell' style='text-align: right;'>" + linkCount + "</div>")
		row.append("<div class='cell' style='text-align: right;'>" + commaSeparateNumber(passengers) + "</div>")
		
		if (base.headquarter) {
			$('#airportDetailsHeadquarterList').append(row)
			hasHeadquarters = true
		} else {
			$('#airportDetailsBaseList').append(row)
			hasBases = true
		}
	})
	
	$.each(statistics.lounges, function(index, loungeStats) {
		var lounge = loungeStats.lounge
		var row = $("<div class='table-row clickable' data-link='rival'></div>")
		row.append("<div class='cell'>" +  getAirlineSpan(lounge.airlineId, htmlEncode(lounge.airlineName)) + "</div>")
		row.append("<div class='cell'>" + lounge.name + "</div>")
		row.append("<div class='cell' style='text-align: right;'>" + lounge.level + "</div>")
		row.append("<div class='cell' style='text-align: right;'>" + lounge.status + "</div>")
		row.append("<div class='cell' style='text-align: right;'>" + commaSeparateNumber(loungeStats.selfVisitors) + "</div>")
		row.append("<div class='cell' style='text-align: right;'>" + commaSeparateNumber(loungeStats.allianceVisitors) + "</div>")
		row.click(
		    function() {
        	   showRivalsCanvas(lounge.airlineId)
        })
		
		$('#airportDetailsLoungeList').append(row)
		hasLounges = true
	})

	populateNavigation($('#airportCanvas'))
	
	if (!hasHeadquarters) {
		var emptyRow = $("<div class='table-row'></div>")
		emptyRow.append("<div class='cell'>-</div>")
		emptyRow.append("<div class='cell' style='text-align: right;'>-</div>")
		emptyRow.append("<div class='cell' style='text-align: right;'>-</div>")
		emptyRow.append("<div class='cell' style='text-align: right;'>-</div>")
		emptyRow.append("<div class='cell' style='text-align: right;'>-</div>")
		$('#airportDetailsHeadquarterList').append(emptyRow)
	}
	if (!hasBases) {
		var emptyRow = $("<div class='table-row'></div>")
		emptyRow.append("<div class='cell'>-</div>")
		emptyRow.append("<div class='cell' style='text-align: right;'>-</div>")
		emptyRow.append("<div class='cell' style='text-align: right;'>-</div>")
		emptyRow.append("<div class='cell' style='text-align: right;'>-</div>")
		emptyRow.append("<div class='cell' style='text-align: right;'>-</div>")
		$('#airportDetailsBaseList').append(emptyRow)
	}
	if (!hasLounges) {
		var emptyRow = $("<div class='table-row'></div>")
		emptyRow.append("<div class='cell'>-</div>")
		emptyRow.append("<div class='cell' style='text-align: right;'>-</div>")
		emptyRow.append("<div class='cell' style='text-align: right;'>-</div>")
		emptyRow.append("<div class='cell' style='text-align: right;'>-</div>")
		emptyRow.append("<div class='cell' style='text-align: right;'>-</div>")
		emptyRow.append("<div class='cell' style='text-align: right;'>-</div>")
		$('#airportDetailsLoungeList').append(emptyRow)
	}
}


function getAirports() {
    markers = undefined
	$.getJSON( "airports", function( data ) {
	      airports = data
		  addMarkers(data)
	});
}

function addMarkers(airports) {
    var infoWindow = new google.maps.InfoWindow({
		maxWidth : 250
	})
	var originalOpacity = 0.7
	currentZoom = map.getZoom()

	google.maps.event.addListener(infoWindow, 'closeclick',function(){
       if (infoWindow.marker) {
        infoWindow.marker.setOpacity(originalOpacity)
       }
    });

	var resultMarkers = {}
	for (i = 0; i < airports.length; i++) {
		  var airportInfo = airports[i]
		  var position = {lat: airportInfo.latitude, lng: airportInfo.longitude};
		  var icon = getAirportIcon(airportInfo)
//          if (airportInfo.championAirlineName) {
//            console.log(airportInfo.name + "-> " + airportInfo.championAirlineName)
//          }

		  
		  var marker = new google.maps.Marker({
			    position: position,
			    map: map,
			    title: airportInfo.name,
//			    airportName: airportInfo.name,
//		  		airportCode: airportInfo.iata,
//		  		airportCity: airportInfo.city,
//		  		airportId: airportInfo.id,
//		  		airportSize: airportInfo.size,
//		  		airportPopulation: airportInfo.population,
//		  		airportIncomeLevel: airportInfo.incomeLevel,
//		  		airportCountryCode: airportInfo.countryCode,
//		  		airportZone : airportInfo.zone,
//		  		airportAvailableSlots: airportInfo.availableSlots,
                opacity: originalOpacity,
		  		airport : airportInfo,
		  		icon: icon,
		  		originalIcon: icon, //so we can flip back and forth
			  });
		  if (airportInfo.championAirlineId) {
            marker.championIcon = '/airlines/' + airportInfo.championAirlineId + '/logo'
            marker.championAirlineName = airportInfo.championAirlineName
            marker.contested = airportInfo.contested
          }

		  
		  var zIndex = airportInfo.size * 10 
		  var sizeAdjust = Math.floor(airportInfo.population / 1000000) //add something extra due to pop
		  if (sizeAdjust > 9) {
			sizeAdjust = 9;
		  }
		  zIndex += sizeAdjust
		  
		  marker.setZIndex(zIndex); //major airport should have higher index

		  marker.addListener('click', function() {
			  infoWindow.close();
			  if (infoWindow.marker && infoWindow.marker != this) {
			    infoWindow.marker.setOpacity(originalOpacity)
              }
			  
			  activeAirport = this.airport
			  
			  var isBase = false;
			  
			  if (activeAirline) {
				  updateBaseInfo(this.airport.id)
			  }
			  $("#airportPopupName").text(this.airport.name)
			  $("#airportPopupIata").text(this.airport.iata)
			  $("#airportPopupCity").html(this.airport.city + "&nbsp;" + getCountryFlagImg(this.airport.countryCode))
			  $("#airportPopupZone").text(zoneById[this.airport.zone])
			  $("#airportPopupSize").text(this.airport.size)
			  $("#airportPopupPopulation").text('-') //wait for extended details
			  $("#airportPopupIncomeLevel").text('-') //wait for extended details
			  $("#airportPopupOpenness").html(getOpennessSpan(loadedCountriesByCode[this.airport.countryCode].openness))
			  $("#airportPopupMaxRunwayLength").html(this.airport.runwayLength + "&nbsp;m")
			  updateAirportExtendedDetails(this.airport.id, this.airport.countryCode)
			  //updateAirportSlots(this.airport.id)
			  
			  $("#airportPopupId").val(this.airport.id)
			  var popup = $("#airportPopup").clone()
			  populateNavigation(popup)
			  popup.show()
			  infoWindow.setContent(popup[0])
			  infoWindow.open(map, this);
			  infoWindow.marker = this
			  
			  activeAirportPopupInfoWindow = infoWindow
			  
			  if (activeAirline) {
				  if (!activeAirline.headquarterAirport) {
					  $("#planToAirportButton").hide()
				  } else {
					  $("#planToAirportButton").show()
				  }
			  } else {
				  $("#planToAirportButton").hide()
			  }
			  
		  });

		  marker.addListener('mouseover', function(event) {
               this.setOpacity(0.9)
            })
            marker.addListener('mouseout', function(event) {
                if (infoWindow.marker != this) {
                    this.setOpacity(originalOpacity)
                }
            })


		  marker.setVisible(isShowMarker(marker, currentZoom))


		  resultMarkers[airportInfo.id] = marker
	}
	//now assign it to markers to indicate that it's ready
	markers = resultMarkers
}

function planToAirportFromInfoWindow() {
	closeAirportInfoPopup();
	planToAirport($('#airportPopupId').val(), $('#airportPopupName').text())
}

function removeMarkers() {
	$.each(markers, function(key, marker) {
		marker.setMap(null)
	});
	markers = {}
}

function addCityMarkers(airportMap, airport) {
	var cities = airport.citiesServed
	var infoWindow = new google.maps.InfoWindow({
		maxWidth : 500
	})
	var cityMarkerIcon = $("#airportMap").data("cityMarker")
	var townMarkerIcon = $("#airportMap").data("townMarker")
	var villageMarkerIcon = $("#airportMap").data("villageMarker")
	

	cities.sort(sortByProperty("population", false))
	var count = 0
	$.each(cities, function( key, city ) {
		if (++ count > 20) { //do it for top 20 cities only
			return false
		}	
		var icon
		if (city.population >= 500000) {
			icon = cityMarkerIcon
		} else if (city.population >= 100000) {
			icon = townMarkerIcon
		} else {
			icon = villageMarkerIcon
		}
		var position = {lat: city.latitude, lng: city.longitude};
		  var marker = new google.maps.Marker({
			    position: position,
			    map: airportMap,
			    title: city.name,
			    cityInfo : city,
			    icon : icon
			  });
		  airportMapMarkers.push(marker)
		  
		  marker.addListener('click', function() {
			  infoWindow.close();
			  var city = this.cityInfo
			  $("#cityPopupName").text(city.name)
			  $("#cityPopupPopulation").text(commaSeparateNumber(city.population))
			  $("#cityPopupIncomeLevel").text(city.incomeLevel)
			  $("#cityPopupCountryCode").text(city.countryCode)
			  $("#cityPopupCountryCode").append("<img class='flag' src='assets/images/flags/" + city.countryCode + ".png' />")
			  $("#cityPopupId").val(city.id)
			   
			  
			  
///////////////
				 ///////////////////////////!!!!!!!!!!
			$.ajax({
				type: 'GET',
				url: "cities/" + city.id + "/airportShares",
			    contentType: 'application/json; charset=utf-8',
			    dataType: 'json',
//			    async: false,
			    success: function(airportShares) {
			    	plotAirportShares(airportShares, airport.id, $("#cityPie"))
			    },
			    error: function(jqXHR, textStatus, errorThrown) {
			            console.log(JSON.stringify(jqXHR));
			            console.log("AJAX error: " + textStatus + ' : ' + errorThrown);
			    }
			});

			var popup = $("#cityPopup").clone()
            popup.show()
            infoWindow.setContent(popup[0])
			infoWindow.open(airportMap, this);
			  
			  
			/////////////////////!!!!!!!!!!!!!!!
		 ///////////////
		  });
		  //marker.setVisible()
	});
}



function isShowMarker(marker, zoom) {
	if (championMapMode && !marker.championIcon) {
	    return false
    }
    return (marker.isBase) || ((zoom >= 4) && (zoom + marker.airport.size / 2 >= 7.5)) //start showing size >= 7 at zoom 4
}

function updateBaseInfo(airportId) {
	$("#buildHeadquarterButton").hide()
	//$("#buildBaseButton").hide()
	$("#airportIcons .baseIcon").hide()
	
	if (!activeAirline.headquarterAirport) {
	  $("#buildHeadquarterButton").show()
	} else {
	  var baseAirport
	  for (i = 0; i < activeAirline.baseAirports.length; i++) {
		  if (activeAirline.baseAirports[i].airportId == airportId) {
			  baseAirport = activeAirline.baseAirports[i]
			  break
		  }
	  }
	  if (baseAirport){ //a base
		  if (baseAirport.headquarter){ //a HQ
			$("#popupHeadquarterIcon").show() 
		  } else { 
			$("#popupBaseIcon").show()
		  }
		}
	}
}

function updateAirportLoyalistDetails(airport) {
    var url = "airports/" + airport.id + "/loyalist-data"
    var $table = $('#airportCanvas .loyalistDelta')
    $table.find('.table-row').remove()

    if (activeAirline) {
        url += "?airlineId=" + activeAirline.id
    }
    $.ajax({
		type: 'GET',
		url: url,
	    contentType: 'application/json; charset=utf-8',
	    dataType: 'json',
	    success: function(result) {
	        var currentData = result.current

            $.each(result.airlineDeltas, function(index, deltaEntry) {
                var airlineName = deltaEntry.airlineName
                var airlineId = deltaEntry.airlineId
                var deltaText = (deltaEntry.passengers >= 0) ? ("+" + deltaEntry.passengers) : deltaEntry.passengers
                var $row = $('<div class="table-row clickable" data-link="rival"><div class="cell">' + getAirlineSpan(airlineId, airlineName) + '</div><div class="cell" style="text-align:right">' + deltaText + '</div></div>')
                $row.click(function() {
                    showRivalsCanvas(deltaEntry.airlineId)
                })
                $table.append($row)
            })

	    	assignAirlineColors(currentData, "airlineId")

	    	plotPie(currentData, activeAirline ? activeAirline.name : null , $("#airportCanvas .loyalistPie"), "airlineName", "amount")
	    	plotLoyalistHistoryChart(result.history, $("#loyalistHistoryModal .loyalistHistoryChart"))
            populateNavigation($('#airportCanvas'))
	    },
	    error: function(jqXHR, textStatus, errorThrown) {
	            console.log(JSON.stringify(jqXHR));
	            console.log("AJAX error: " + textStatus + ' : ' + errorThrown);
	    }
	});
}

function showLoyalistHistoryModal() {
    $("#loyalistHistoryModal").fadeIn(500)
}

function refreshAirportExtendedDetails(airport) {
    //clear the old values
	if (activeAirline && activeAirline.headquarterAirport) { //if this airline has picked headquarter
	    var airlineId = activeAirline.id
        var hasMatch = false
        $.each(airport.appealList, function( key, appeal ) {
            if (appeal.airlineId == airlineId) {
                if (airport.bonusList[airlineId]) {
                    if (airport.bonusList[airlineId].loyalty > 0) {
                        $(".airportLoyaltyBonus").text("(+" + airport.bonusList[airlineId].loyalty + ")")
                        $(".airportLoyaltyBonus").show()
                        $('#appealBonusDetailsTooltip').data('loyaltyBreakdown', airport.bonusList[airlineId].loyaltyBreakdown)
                        $('.airportLoyaltyBonusTrigger').show()
                    } else {
                        $(".airportLoyaltyBonus").hide()
                        $('.airportLoyaltyBonusTrigger').hide()
                    }
                }

                var fullHeartSource = "assets/images/icons/heart.png"
                var halfHeartSource = "assets/images/icons/heart-half.png"
                var emptyHeartSource = "assets/images/icons/heart-empty.png"

                $(".airportLoyalty").empty()
                getPaddedHalfStepImageBarByValue(fullHeartSource, halfHeartSource, emptyHeartSource, 10, appeal.loyalty).css({'display' : 'inline-block', width: '85px'}).appendTo($("#airportCanvas .airportLoyalty"))

                $(".airportLoyalty").append(appeal.loyalty)

                hasMatch = true
            }
        });
        if (!hasMatch) {
            $(".airportLoyalty").text("0")
        }

//        var relationshipValue = loadedCountriesByCode[airport.countryCode].mutualRelationship
//        if (typeof relationshipValue != 'undefined') {
//            $(".airportRelationship").text(getCountryRelationshipDescription(relationshipValue))
//        } else {
//            $(".airportRelationship").text('-')
//        }
    }
    var $populationSpan = getBoostSpan(airport.population, airport.populationBoost, $('#populationDetailsTooltip'))
    $("#airportPopupPopulation").html($populationSpan)

    var $incomeLevelSpan = getBoostSpan(airport.incomeLevel, airport.incomeLevelBoost , $('#incomeDetailsTooltip'))
    $("#airportPopupIncomeLevel").html($incomeLevelSpan)

    $(".airportFeatures .feature").remove()
    $.each(airport.features, function(index, feature) {
        var $popupFeatureDiv = $("<div class='feature' style='display:inline-flex'><img src='assets/images/icons/airport-features/" + feature.type + ".png' title='" + feature.title + "'; style='vertical-align: bottom;'></div>").appendTo($("#airportPopup .airportFeatures"))
        var $popupFeatureSpan
        if (feature.boosts && feature.boosts.length > 0) {
            $popupFeatureSpan = getBoostSpan(feature.strength, feature.boosts, createIfNotExist($('#boostDetailsTooltipTemplate'), feature.type + "Tooltip"))
        } else {
            $popupFeatureSpan = $('<span>' + (feature.strength > 0 ? feature.strength : '') + '</span>')
        }
        $popupFeatureDiv.append($popupFeatureSpan)

        var $featureDiv = $("<div class='feature'><img src='assets/images/icons/airport-features/" + feature.type + ".png'; style='margin-right: 5px;'></div>")
        $featureDiv.css({ 'display' : "flex", 'align-items' : "center", 'padding' : "2px 0" })
        var featureText = feature.title
        if (feature.strength != 0) {
            if (feature.boosts && feature.boosts.length > 0) {
                featureText += " (strength: <span style='color: #41A14D'>" + feature.strength + "</span>)"
            } else {
                featureText += " (strength: " + feature.strength + ")"
            }
        }
        var $featureDescription = $('<span><span>').text(feature.title)

         if (feature.strength != 0) {
            var $featureStrengthSpan = $('<span>(strength:&nbsp;</span>')
            if (feature.boosts && feature.boosts.length > 0) {
                var $boostSpan = getBoostSpan(feature.strength, feature.boosts, createIfNotExist($('#boostDetailsTooltipTemplate'), feature.type + "Tooltip"))
                $featureStrengthSpan.append($boostSpan)
                $featureStrengthSpan.append('<span>)</span>')
            } else {
                $featureStrengthSpan.append('<span>' + feature.strength + ')</span>')
            }
            $featureDescription.append($featureStrengthSpan)
        }

        $featureDiv.append($featureDescription)
        $("#airportCanvas .airportFeatures").append($featureDiv)
    })
}

function updateAirportExtendedDetails(airportId, countryCode) {
	//clear the old values
	$(".airportLoyalty").text('-')
	$(".airportRelationship").text('-')
	$(".airportLoyaltyBonus").hide()
    $('.airportLoyaltyBonusTrigger').hide()
	$("#airportIcons .feature").hide()

    $.ajax({
        type: 'GET',
        url: "airports/" + airportId,
        contentType: 'application/json; charset=utf-8',
        dataType: 'json',
        success: function(airport) {
            refreshAirportExtendedDetails(airport)
        },
        error: function(jqXHR, textStatus, errorThrown) {
                console.log(JSON.stringify(jqXHR));
                console.log("AJAX error: " + textStatus + ' : ' + errorThrown);
        }
    });

    $("#airportCanvas .countryRelationship .total").text("-")
    $("#airportCanvas .airlineTitle").text("-")
    if (activeAirline) {
        $.ajax({
            type: 'GET',
            url: "/countries/" + countryCode + "/airline/" + activeAirline.id,
            contentType: 'application/json; charset=utf-8',
            dataType: 'json',
            success: function(info) {
                var relationship = info.relationship
                var relationshipSpan = getAirlineRelationshipDescriptionSpan(relationship.total)
                $("#airportCanvas .countryRelationship .total").html(relationshipSpan)
                var $relationshipDetailsIcon = $("#airportCanvas .countryRelationship .detailsIcon")
                $relationshipDetailsIcon.data("relationship", relationship)
                $relationshipDetailsIcon.data("title", info.title)
                $relationshipDetailsIcon.data("countryCode", countryCode)
                $relationshipDetailsIcon.show()

                var title = info.title
                updateAirlineTitle(title, $("#airportCanvas img.airlineTitleIcon"), $("#airportCanvas .airlineTitle"))
            },
            error: function(jqXHR, textStatus, errorThrown) {
                    console.log(JSON.stringify(jqXHR));
                    console.log("AJAX error: " + textStatus + ' : ' + errorThrown);
            }
        });
    } else {
        $("#airportCanvas .countryRelationship .detailsIcon").hide()
    }
}

//function updateBuildBaseButton(airportZone) { //check if the zone already has base
//	for (i = 0; i < activeAirline.baseAirports.length; i++) {
//	  if (activeAirline.baseAirports[i].airportZone == airportZone) {
//		  return //no 2nd base in the zone but different country for now
//	  }
//	}
//	
//	//$("#buildBaseButton").show()
//}

var championMapMode = false
var contestedMarkers = []
function toggleChampionMap() {
   var zoom = map.getZoom();
   championMapMode = !championMapMode
    $.each(markers, function(index, marker) {
        if (championMapMode) {
            if (marker.championIcon) {
                marker.previousIcon = marker.icon
                marker.previousTitle = marker.title
                //marker.setIcon(marker.championIcon)
                marker.setIcon(marker.championIcon)
                var title = marker.title + " - " + marker.championAirlineName
        //        google.maps.event.clearListeners(marker, 'mouseover');
        //        google.maps.event.clearListeners(marker, 'mouseout');
                if (marker.contested) {
                    addContestedMarker(marker)
                    title += " (contested by " + marker.contested + ")"
                }
                marker.setTitle(title)
            } else {
                marker.setVisible(false)
            }
        } else {

            if (marker.championIcon) {
                marker.setTitle(marker.previousTitle)
                marker.setIcon(marker.previousIcon)
            }
            while (contestedMarkers.length > 0) {
                var contestedMarker = contestedMarkers.pop()
                contestedMarker.setMap(null)
            }
            marker.setVisible(isShowMarker(marker, zoom))
            updateAirportMarkers(activeAirline)
        }
    })

}

function addContestedMarker(airportMarker) {
    var contestedMarker = new google.maps.Marker({
        position: airportMarker.getPosition(),
        map,
        title: "Contested",
        icon: { anchor: new google.maps.Point(-5,15), url: "assets/images/icons/fire.png" },
        zIndex: 500
      });
    //marker.setVisible(isShowMarker(airportMarker, zoom))
    contestedMarker.bindTo("visible", airportMarker)
    contestedMarker.setZIndex(airportMarker.getZIndex() + 1)
    contestedMarkers.push(contestedMarker)
}


function updateAirportBaseMarkers(newBaseAirports, relatedFlightPaths) {
    //reset baseMarkers
    $.each(baseMarkers, function(index, marker) {
        marker.setIcon(marker.originalIcon)
        marker.isBase = false
        marker.setVisible(isShowMarker(marker, map.getZoom()))
        marker.baseInfo = undefined
        google.maps.event.clearListeners(marker, 'mouseover');
        google.maps.event.clearListeners(marker, 'mouseout');

    })
    baseMarkers = []
    var headquarterMarkerIcon = $("#map").data("headquarterMarker")
    var baseMarkerIcon = $("#map").data("baseMarker")
    $.each(newBaseAirports, function(key, baseAirport) {
        var marker = markers[baseAirport.airportId]
        if (baseAirport.headquarter) {
            marker.setIcon(headquarterMarkerIcon)
        } else {
            marker.setIcon(baseMarkerIcon)
        }
        marker.setZIndex(999)
        marker.isBase = true
        marker.setVisible(true)
        marker.baseInfo = baseAirport
        var originalOpacity = marker.getOpacity()
        marker.addListener('mouseover', function(event) {
                    $.each(relatedFlightPaths, function(linkId, pathEntry) {
                        var path = pathEntry.path
                        var link = pathEntry.path.link
                        if (!$(path).data("originalOpacity")) {
                            $(path).data("originalOpacity", path.strokeOpacity)
                        }
                        if (link.fromAirportId != baseAirport.airportId || link.airlineId != baseAirport.airlineId) {
                            path.setOptions({ strokeOpacity : 0.1 })
                        } else {
                            path.setOptions({ strokeOpacity : 0.8 })
                        }
                    })
                })
        marker.addListener('mouseout', function(event) {
            $.each(relatedFlightPaths, function(linkId, pathEntry) {
                var path = pathEntry.path
                var originalOpacity = $(path).data("originalOpacity")
                if (originalOpacity !== undefined) {
                    path.setOptions({ strokeOpacity : originalOpacity })
                }
            })
        })

        baseMarkers.push(marker)
    })

    return baseMarkers
}

function updateAirportMarkers(airline) { //set different markers for head quarter and bases
	if (!markers) { //markers not ready yet, wait
		setTimeout(function() { updateAirportMarkers(airline) }, 100)
	} else {
	    if (airline) {
		    updateAirportBaseMarkers(airline.baseAirports, flightPaths)
		} else {
            updateAirportBaseMarkers([])
		}
    }
}

//airport links view

function toggleAirportLinksView() {
	clearAirportLinkPaths() //clear previous ones if exist
	deselectLink()

	toggleAirportLinks(activeAirport)
}

function closeAirportInfoPopup() {
    if (activeAirportPopupInfoWindow) {
        activeAirportPopupInfoWindow.close(map)
        if (activeAirportPopupInfoWindow.marker) {
            activeAirportPopupInfoWindow.marker.setOpacity(0.7)
        }
        activeAirportPopupInfoWindow = undefined
    }
}

function toggleAirportLinks(airport) {
	clearAllPaths()
	closeAirportInfoPopup()
	$.ajax({
		type: 'GET',
		url: "airports/" + airport.id + "/links",
	    contentType: 'application/json; charset=utf-8',
	    dataType: 'json',
	    success: function(linksByRemoteAirport) {
	        $("#topAirportLinksPanel .topDestinations .table-row").remove()
	    	$.each(linksByRemoteAirport, function(index, entry) {
                drawAirportLinkPath(airport, entry)
                //populate top 5 destinations
                if (index < 5) {
                    var $destinationRow = $('<div class="table-row"></div>')
                    var $airportCell = $('<div class="cell"></div>')
                    $airportCell.append(getAirportSpan(entry.remoteAirport))
                    $destinationRow.append($airportCell)
                    $destinationRow.append('<div class="cell">' + toLinkClassValueString(entry.capacity) + '(' + entry.frequency + ')</div>')
                    var $operatorsCell = $('<div class="cell"></div>')
                    $.each(entry.operators, function(index, operator) {
                        var $airlineLogoSpan = $('<span></span>')
                    	$airlineLogoSpan.append(getAirlineLogoImg(operator.airlineId))
                    	$airlineLogoSpan.attr("title", operator.airlineName + ' ' + toLinkClassValueString(operator.capacity) + '(' + operator.frequency + ')')
                        $operatorsCell.append($airlineLogoSpan)
                    })
                    $destinationRow.append($operatorsCell)

                    $("#topAirportLinksPanel .topDestinations").append($destinationRow)
                }
            })
            if (linksByRemoteAirport.length == 0) {
                $("#topAirportLinksPanel .topDestinations").append("<div class='table-row'><div class='cell'>-</div><div class='cell'>-</div><div class='cell'>-</div></div>")
            }

	    	$("#topAirportLinksPanel").show();
	    },
        error: function(jqXHR, textStatus, errorThrown) {
	            console.log(JSON.stringify(jqXHR));
	            console.log("AJAX error: " + textStatus + ' : ' + errorThrown);
	    },
	    beforeSend: function() {
	    	$('body .loadingSpinner').show()
	    },
	    complete: function(){
	    	$('body .loadingSpinner').hide()
	    }
	});
}


function drawAirportLinkPath(localAirport, details) {
    var remoteAirport = details.remoteAirport
    var from = new google.maps.LatLng({lat: localAirport.latitude, lng: localAirport.longitude})
	var to = new google.maps.LatLng({lat: remoteAirport.latitude, lng: remoteAirport.longitude})
	var pathKey = remoteAirport.id

    var totalCapacity = details.capacity.total

    var opacity
    if (totalCapacity < 2000) {
        opacity = 0.2 + totalCapacity / 2000 * (0.6)
    } else {
        opacity = 0.8
    }
	var airportLinkPath = new google.maps.Polyline({
			 geodesic: true,
		     strokeColor: "#DC83FC",
		     strokeOpacity: opacity,
		     strokeWeight: 2,
		     path: [from, to],
		     zIndex : 1100,
		     map: map,
		});
		
	var fromAirport = getAirportText(localAirport.city, localAirport.iata)
	var toAirport = getAirportText(remoteAirport.city, remoteAirport.iata)
	
	
	shadowPath = new google.maps.Polyline({
		 geodesic: true,
	     strokeColor: "#DC83FC",
	     strokeOpacity: 0.0001,
	     strokeWeight: 25,
	     path: [from, to],
	     zIndex : 401,
	     fromAirport : fromAirport,
	     fromCountry : localAirport.countryCode, 
	     toAirport : toAirport,
	     toCountry : remoteAirport.countryCode,
	     details: details,
	     map: map,
	});
	polylines.push(airportLinkPath)
    polylines.push(shadowPath)
	
	airportLinkPath.shadowPath = shadowPath
	
	var infowindow;
	shadowPath.addListener('mouseover', function(event) {
	    highlightPath(airportLinkPath, false)
		$("#airportLinkPopupFrom").html(getCountryFlagImg(this.fromCountry) + this.fromAirport)
		$("#airportLinkPopupTo").html(getCountryFlagImg(this.toCountry) + this.toAirport)
		$("#airportLinkPopupCapacity").text(toLinkClassValueString(this.details.capacity) + "(" + this.details.frequency + ")")
		$("#airportLinkOperators").empty()
		$.each(this.details.operators, function(index, operator){
		    var $operatorDiv = $('<div></div>')
		    $operatorDiv.append(getAirlineLogoSpan(operator.airlineId, operator.airlineName))
            $operatorDiv.append('<span>' + operator.frequency + '&nbsp;flight(s) weekly&nbsp;' + toLinkClassValueString(operator.capacity) + '</span>')
		    $("#airportLinkOperators").append($operatorDiv)
		})


		infowindow = new google.maps.InfoWindow({
             maxWidth : 400
             });
        var popup = $("#airportLinkPopup").clone()
        popup.show()
        infowindow.setContent(popup[0])
		
		infowindow.setPosition(event.latLng);
		infowindow.open(map);
	})		
	shadowPath.addListener('mouseout', function(event) {
	    unhighlightPath(airportLinkPath)
		infowindow.close()
	})
	
	airportLinkPaths[pathKey] = airportLinkPath
}

function clearAirportLinkPaths() {
	$.each(airportLinkPaths, function(key, airportLinkPath) {
		airportLinkPath.setMap(null)
		airportLinkPath.shadowPath.setMap(null)
	})
	
	airportLinkPaths = {}
}


function hideAirportLinksView() {
	//printConsole('')
	clearAirportLinkPaths()
	updateLinksInfo() //redraw all flight paths
		
    $("#topAirportLinksPanel").hide();
}

function getAirportIcon(airportInfo) {
    var largeAirportMarkerIcon = $("#map").data("largeAirportMarker")
    var mediumAirportMarkerIcon = $("#map").data("mediumAirportMarker")
    var smallAirportMarkerIcon = $("#map").data("smallAirportMarker")
    var gatewayAirportMarkerIcon = $("#map").data("gatewayAirportMarker")

    if (airportInfo.isGateway) {
      icon = gatewayAirportMarkerIcon
    } else if (airportInfo.size <= 3) {
      icon = smallAirportMarkerIcon
    } else if (airportInfo.size <= 6) {
      icon = mediumAirportMarkerIcon
    } else {
      icon = largeAirportMarkerIcon
    }
    return icon
}
function hideAppealBreakdown() {
    $('#appealBonusDetailsTooltip').hide()
}

function showAppealBreakdown($icon, bonusDetails) {
    var yPos = $icon.offset().top - $(window).scrollTop() + $icon.height()
    var xPos = $icon.offset().left - $(window).scrollLeft() + $icon.width() - $('#appealBonusDetailsTooltip').width() / 2

    $('#appealBonusDetailsTooltip').css('top', yPos + 'px')
    $('#appealBonusDetailsTooltip').css('left', xPos + 'px')
    $('#appealBonusDetailsTooltip').show()


    $('#appealBonusDetailsTooltip .table .table-row').remove()
    $.each(bonusDetails, function(index, entry) {
        var $row = $('<div class="table-row"><div class="cell" style="width: 70%;">' + entry.description + '</div><div class="cell" style="width: 30%; text-align: right;">+' + entry.value + '</div></div>')
        $row.css('color', 'white')
        $('#appealBonusDetailsTooltip .table').append($row)
    })
}

function showSpecializationModal() {
    var $container = $('#baseSpecializationModal .container')
    $container.empty()
    $.ajax({
		type: 'GET',
		url: "airlines/" + activeAirline.id + "/bases/" + activeAirportId + "/specialization-info",
	    contentType: 'application/json; charset=utf-8',
	    dataType: 'json',
	    success: function(info) {
            $.each(info.specializations, function(index, specializationsByScale) {
                var $scaleDiv = $('<div class="section"></div>').appendTo($container)
                $scaleDiv.append($('<h4>Hub Scale Requirement ' + specializationsByScale.scaleRequirement + '</h4>'))
                var $flexDiv = $('<div style="display: flex; flex-wrap: wrap;"></div>').appendTo($scaleDiv)
                $.each(specializationsByScale.specializations, function(index, specialization) {
                    var $specializationDiv = $('<div class="section specialization" style="min-width: 200px; flex:1;"></div>').appendTo($flexDiv)
                    $specializationDiv.data('id', specialization.id)
                    $specializationDiv.append($('<h4>' + specialization.label + '</h4>'))
                    var $descriptionList = $('<ul></ul>').appendTo($specializationDiv)
                    $.each(specialization.descriptions, function(index, description) {
                        $descriptionList.append($('<li class="dot">' + description + '</li>'))
                    })

                    if (specialization.available) {
                        $specializationDiv.addClass('available')
                        if (!specialization.free) {
                            $specializationDiv.on('click', function() {
                                $(this).siblings().removeClass('active')
                                $(this).toggleClass('active')
                            })
                        } else {
                            $specializationDiv.attr('title', 'Free at scale ' + specializationsByScale.scaleRequirement)
                        }
                    } else {
                        $specializationDiv.addClass('unavailable')
                        $specializationDiv.attr('title', 'Do not meet hub scale requirement: ' + specializationsByScale.scaleRequirement)
                    }

<<<<<<< HEAD
                    //total difficulty after discount
                    var difficultyTotalText = fromAirportRequirementValue.toFixed(2) + " * " + Math.round((1 - fromDiscount) * 100) + "% + " + toAirportRequirementValue.toFixed(2) + " * " + Math.round((1 - toDiscount) * 100) + "% = " + negotiationInfo.finalRequirementValue.toFixed(2)
                    $('#linkConfirmationModal .negotiationInfo .negotiationDifficultyTotal').text(negotiationInfo.finalRequirementValue.toFixed(2))

                    var delegateInfo = result.delegateInfo
                    availableDelegates = delegateInfo.availableCount
                    if (negotiationInfo.finalRequirementValue > availableDelegates) {
                        $('#linkConfirmationModal .negotiationInfo img.info').hide();
                        difficultyTotalText += ' (Not enough available delegates)'
                        $('#linkConfirmationModal .negotiationInfo .error').show();
                    } else if (negotiationInfo.finalRequirementValue > 11) {
                        $('#linkConfirmationModal .negotiationInfo img.info').hide();
                        difficultyTotalText += ' (Too difficult to negotiate)'
                        $('#linkConfirmationModal .negotiationInfo .error').show();
                    } else {
                        $('#linkConfirmationModal .negotiationInfo .error').hide();
                        $('#linkConfirmationModal .negotiationInfo img.info').show();
                    }

                    $('#negotiationDifficultyModal .negotiationInfo .negotiationDifficultyTotal').text(difficultyTotalText)

                    //finish updating the negotiationDifficultyModal

                    refreshAirlineDelegateStatus($('#linkConfirmationModal div.delegateStatus'), delegateInfo)

                    if (availableDelegates > 0) {
                        updateAssignedDelegateCount(1)
                    } else {
                        updateAssignedDelegateCount(0)
=======
                    if (specialization.active) {
                        $specializationDiv.addClass('active')
>>>>>>> b2e61f78
                    }
                })
            })

            if (info.cooldown > 0) {
                disableButton($('#baseSpecializationModal .confirm'), info.cooldown + " more week(s) before another change")
            } else {
                enableButton($('#baseSpecializationModal .confirm'))
            }

            $('#baseSpecializationModal').data("defaultCooldown", info.defaultCooldown)

            $('#baseSpecializationModal').fadeIn(500)
	    },
        error: function(jqXHR, textStatus, errorThrown) {
	            console.log(JSON.stringify(jqXHR));
	            console.log("AJAX error: " + textStatus + ' : ' + errorThrown);
	    }
	});

}

function confirmSpecializations() {
    var defaultCooldown = $('#baseSpecializationModal').data("defaultCooldown")
    promptConfirm("Changes can only be made every " + defaultCooldown + " weeks, confirm?", function() {
        var airlineId = activeAirline.id
        var url = "airlines/" + airlineId + "/bases/" + activeAirportId + "/specializations"
        var selectedSpecializations = []
        $('#baseSpecializationModal .specialization.active').each(function(index) {
            selectedSpecializations.push($(this).data('id'))
        })

        $.ajax({
            type: 'PUT',
            data: JSON.stringify({
                "selectedSpecializations" : selectedSpecializations
            }),
            url: url,
            contentType: 'application/json; charset=utf-8',
            dataType: 'json',
            success: function(response) {
                closeModal($('#baseSpecializationModal'))
                showAirportDetails(activeAirportId)
            },
            error: function(jqXHR, textStatus, errorThrown) {
                    console.log(JSON.stringify(jqXHR));
                    console.log("AJAX error: " + textStatus + ' : ' + errorThrown);
            }
        });
    })
}

function showGenericTransitModal() {
    var $table = $('#genericTransitModal .table.genericTransits')
    $table.find('.table-row').remove()

<<<<<<< HEAD
function negotiationAnimation(savedLink, callback, callbackParam) {
    var negotiationResult = savedLink.negotiationResult
    $('#negotiationAnimation .negotiationIcons').empty()
	//plotNegotiationGauge($('#negotiationAnimation .negotiationBar'), negotiationResult.passingScore)
	animateProgressBar($('#negotiationAnimation .negotiationBar'), 0, 0)
	$('#negotiationAnimation .negotiationDescriptions').text('')
	$('#negotiationAnimation .negotiationBonus').text('')
	$('#negotiationAnimation .negotiationResult').hide()

    var animation = savedLink.airportAnimation
    if (animation.label) {
        $('#negotiationAnimation .animationLabel').text(animation.label)
    } else {
        $('#negotiationAnimation .animationLabel').empty()
    }

    var animationUrl = animation.url
    if (localStorage.getItem("autoplay") === 'true') {
        animationUrl += "?autoplay=1"
    }
    $('#negotiationAnimation .clip').attr('src', animationUrl)


	var gaugeValue = 0

	var index = 0
	$('#negotiationAnimation .successRate').text(Math.floor(negotiationResult.odds * 100))

	$(negotiationResult.sessions).each( function(index, value) {
        $('#negotiationAnimation .negotiationIcons').append("<img src='assets/images/icons/balloon-ellipsis.png' style='padding : 5px;'>")
    });
	var animationInterval = setInterval(function() {
        var value = $(negotiationResult.sessions)[index ++]
        var icon
 		var description
        if (value > 14) {
            icon = "smiley-kiss.png"
            description = "Awesome +" + Math.round(value)
        } else if (value > 11) {
            icon = "smiley-lol.png"
            description = "Great +" + Math.round(value)
        } else if (value > 8) {
            icon = "smiley.png"
            description = "Good +" + Math.round(value)
        } else if (value > 5) {
            icon = "smiley-neutral.png"
            description = "Soso +" + Math.round(value)
        } else if (value > 0) {
            icon = "smiley-sad.png"
            description = "Bad +" + Math.round(value)
        } else {
            icon = "smiley-cry.png"
            description = "Terrible " + Math.round(value)
        }
        $('#negotiationAnimation .negotiationIcons img:nth-child(' + index + ')').attr("src", "assets/images/icons/" + icon)
        $('#negotiationAnimation .negotiationDescriptions').text(description)


        //$('#linkConfirmationModal .negotiationIcons').append("<img src='assets/images/icons/" + icon + "'>")
        gaugeValue += value
        var percentage = gaugeValue / negotiationResult.passingScore * 100

        var callback
        if (index == negotiationResult.sessions.length) {
            callback = function() {
                           var result
                           if (negotiationResult.isGreatSuccess) {
                            result = "Great Success"
                           } else if (negotiationResult.isSuccessful) {
                            result = "Success"
                           } else {
                            result = "Failure"
                           }
                           if (savedLink.negotiationBonus) {
                             $('#negotiationAnimation .negotiationBonus').text(savedLink.negotiationBonus.description)
                           } else if (savedLink.nextNegotiationDiscount) {
                             $('#negotiationAnimation .negotiationBonus').text(savedLink.nextNegotiationDiscount)
                           }

                           $('#negotiationAnimation .negotiationResult .result').text(result)
                           $('#negotiationAnimation .negotiationResult').show()

                            if (negotiationResult.isGreatSuccess) {
                                $('#negotiationAnimation').addClass('transparentBackground')
                                startFirework(2000, savedLink.negotiationBonus.intensity)
                            } else if (negotiationResult.isSuccessful) {
                               showConfetti($("#negotiationAnimation"))
                           }
                       };
        }
        animateProgressBar($('#negotiationAnimation .negotiationBar'), percentage, 100, callback)

        if (index == negotiationResult.sessions.length) {
            clearInterval(animationInterval);
        }
	}, 100)


	if (callback) {
		$('#negotiationAnimation .close, #negotiationAnimation .result').on("click.custom", function() {
		    if (negotiationResult.isGreatSuccess) {
                $('#negotiationAnimation').removeClass('transparentBackground')
                stopFirework()
		    } else if (negotiationResult.isSuccessful) {
                removeConfetti($("#negotiationAnimation"))
            }
            callback(callbackParam)
		})
    } else {
        $('#negotiationAnimation .close, #negotiationAnimation .result').off("click.custom")
    }
=======
    var transits = $table.data('transits')
    $.each(transits, function(index, transit) {
        $row = $('<div class="table-row" style="width: 100%"></div>')
        $row.append($('<div class="cell">' + transit.toAirportText + '</div>'))
        $row.append($('<div class="cell" align="right">' + commaSeparateNumber(transit.toAirportPopulation) + '</div>'))
        $row.append($('<div class="cell capacity" align="right">' + commaSeparateNumber(transit.capacity) + '</div>'))
        $row.append($('<div class="cell" align="right">' + commaSeparateNumber(transit.passenger) + '</div>'))
>>>>>>> b2e61f78

        $table.append($row)
    })
    if (transits.length == 0) {
        $table.append('<div class="table-row"><div class="cell">-</div><div class="cell" align="right">-</div><div class="cell" align="right">-</div><div class="cell" align="right">-</div></div>')
    }
    $('#genericTransitModal').fadeIn(200)
}<|MERGE_RESOLUTION|>--- conflicted
+++ resolved
@@ -1,2659 +1,1519 @@
-var airportLinkPaths = {}
-var activeAirport
-var activeAirportId
-var activeAirportPopupInfoWindow
-var airportMapMarkers = []
-var airportMapCircle
-
-
-function showAirportDetails(airportId) {
-    setActiveDiv($("#airportCanvas"))
-
-	//highlightTab($('#airportCanvasTab'))
-	
-	$('#main-tabs').children('.left-tab').children('span').removeClass('selected')
-	//deselectLink()
-	checkTutorial('airport')
-
-	activeAirportId = airportId
-	$('#airportDetailsAirportImage').empty()
-    $('#airportDetailsCityImage').empty()
-    $("#airportCanvas .rating").empty()
-	
-	$.ajax({
-		type: 'GET',
-		url: "airports/" + airportId + "?image=true",
-	    contentType: 'application/json; charset=utf-8',
-	    dataType: 'json',
-	    success: function(airport) {
-	        populateAirportDetails(airport)
-//	    		$("#floatBackButton").show()
-//	    		shimmeringDiv($("#floatBackButton"))
-            updateAirportDetails(airport, airport.cityImageUrl, airport.airportImageUrl)
-            updateAirportExtendedDetails(airport.id, airport.countryCode)
-    		activeAirport = airport
-	    },
-	    error: function(jqXHR, textStatus, errorThrown) {
-	            console.log(JSON.stringify(jqXHR));
-	            console.log("AJAX error: " + textStatus + ' : ' + errorThrown);
-	    }
-	});
-}
-
-function updateAirportDetails(airport, cityImageUrl, airportImageUrl) {
-	if (cityImageUrl) {
-		$('#airportDetailsCityImage').append('<img src="' + cityImageUrl + '" style="width:100%;"/>')
-	}
-	if (airportImageUrl) {
-		$('#airportDetailsAirportImage').append('<img src="' + airportImageUrl + '" style="width:100%;"/>')
-	}
-
-	
-	$('#airportDetailsName').text(airport.name)
-	if (airport.iata) { 
-		$('#airportDetailsIata').text(airport.iata)
-	} else {
-		$('#airportDetailsIata').text('-')
-	}
-	
-	if (airport.icao) { 
-		$('#airportDetailsIcao').text(airport.icao)
-	} else {
-		$('#airportDetailsIcao').text('-')
-	}
-
-
-    var $runwayTable = $('#airportDetails .runwayTable')
-    $runwayTable.children('.table-row').remove()
-	if (airport.runways) {
-	    $.each(airport.runways, function(index, runway) {
-        		var row = $("<div class='table-row'></div>")
-        		row.append("<div class='cell'>" +  runway.code + "</div>")
-        		row.append("<div class='cell'>" + runway.length + "&nbsp;m</div>")
-        		row.append("<div class='cell'>" + runway.type + "</div>")
-        		$runwayTable.append(row)
-        });
-	} else {
-	    var row = $("<div class='table-row'><div class='cell'>-</div><div class='cell'>-</div><div class='cell'>-</div></div>")
-	}
-	
-	$("#airportDetailsCity").text(airport.city)
-    $("#airportDetailsSize").text(airport.size)
-
-    var $populationSpan = getBoostSpan(airport.population, airport.populationBoost, $('#populationDetailsTooltip'))
-    $("#airportDetailsPopulation").html($populationSpan)
-
-    var $incomeLevelSpan = getBoostSpan(airport.incomeLevel, airport.incomeLevelBoost, $('#incomeDetailsTooltip'))
-    $("#airportDetailsIncomeLevel").html($incomeLevelSpan)
-
-	$("#airportDetailsCountry").attr("onclick", "showCountryView('" + airport.countryCode + "')")
-	$("#airportDetailsCountry").attr("data-link", 'country')
-	$("#airportDetailsCountry").html("<span>" + loadedCountriesByCode[airport.countryCode].name + '&nbsp;</span>')
-	var countryFlagUrl = getCountryFlagUrl(airport.countryCode)
-	if (countryFlagUrl) {
-		$("#airportDetailsCountry").append("<img src='" + countryFlagUrl + "' />")
-	}
-	$("#airportDetailsZone").text(zoneById[airport.zone])
-	$("#airportDetailsOpenness").html(getOpennessSpan(loadedCountriesByCode[airport.countryCode].openness))
-	
-	refreshAirportExtendedDetails(airport)
-	//updateAirportSlots(airport.id)
-
-	updateAirportChampionDetails(airport)
-
-    $('#airportDetailsStaff').removeClass('fatal')
-	if (activeAirline) {
-		$('#airportBaseDetails').show()
-		$.ajax({
-			type: 'GET',
-			url: "airlines/" + activeAirline.id + "/bases/" + airport.id,
-		    contentType: 'application/json; charset=utf-8',
-		    dataType: 'json',
-		    success: function(baseDetails) {
-		    	var airportBase = baseDetails.base
-		    	if (!airportBase) { //new base
-	    			$('#airportDetailsBaseType').text('-')
-	    			$('#airportDetailsBaseScale').text('-')
-	    			$('#airportDetailsBaseUpkeep').text('-')
-	    			$('#airportDetailsBaseDelegatesRequired').text('-')
-	    			$('#airportDetailsStaff').text('-')
-	    			$('#airportBaseDetails .baseSpecializations').text('-')
-	    			$('#airportDetailsFacilities').empty()
-	    			disableButton($('#airportBaseDetails .specialization.button'), "This is not your airline base")
-
-	    			$('#baseDetailsModal').removeData('scale')
-	    		} else {
-	    			$('#airportDetailsBaseType').text(airportBase.headquarter ? "Headquarters" : "Base")
-	    			$('#airportDetailsBaseScale').text(airportBase.scale)
-	    			if (airportBase.delegatesRequired == 0) {
-	    			    $('#airportDetailsBaseDelegatesRequired').text('None')
-                    } else {
-                        $('#airportDetailsBaseDelegatesRequired').empty()
-                        var $delegatesSpan = $('<span style="display: flex;"></span>')
-                        for (i = 0 ; i < airportBase.delegatesRequired; i ++) {
-                            var $delegateIcon = $('<img src="assets/images/icons/user-silhouette-available.png"/>')
-                            $delegatesSpan.append($delegateIcon)
-                        }
-                        $('#airportDetailsBaseDelegatesRequired').append($delegatesSpan)
-                    }
-
-
-                    var capacityInfo = baseDetails.officeCapacity
-                    var capacityText = capacityInfo.currentStaffRequired + "/" + capacityInfo.staffCapacity
-                    var $capacitySpan = $('#airportDetailsStaff')
-
-                    if (capacityInfo.staffCapacity < capacityInfo.currentStaffRequired) {
-                        $capacitySpan.addClass('fatal')
-                    }
-
-                    if (capacityInfo.currentStaffRequired != capacityInfo.futureStaffRequired) {
-                        capacityText += "(future : " + capacityInfo.futureStaffRequired + ")"
-                    }
-                    $capacitySpan.text(capacityText)
-
-
-                    if (airportBase.specializations) {
-                        var specializationList = $('<span></span>')
-                        $.each(airportBase.specializations, function(index, specialization) {
-                            //specializationList.append($('<li class="dot">' + specialization.label + '</li>'))
-                            specializationList.append($('<img src="assets/images/icons/specialization/' + specialization.id + '.png" title="' + specialization.label + '" style="vertical-align: middle;">'))
-                        })
-                        $('#airportBaseDetails .baseSpecializations').empty()
-                        $('#airportBaseDetails .baseSpecializations').append(specializationList)
-                    } else {
-                        $('#airportBaseDetails .baseSpecializations').text('-')
-                    }
-
-
-	    			$('#airportDetailsBaseUpkeep').text('$' + commaSeparateNumber(airportBase.upkeep))
-
-	    			$('#baseDetailsModal').data('scale', airportBase.scale)
-	    			updateFacilityIcons(airport)
-	    			enableButton($('#airportBaseDetails .specialization.button'))
-	    		}
-
-		    	var targetBase = baseDetails.targetBase
-		    	$('#airportDetailsBaseUpgradeCost').text('$' + commaSeparateNumber(targetBase.value))
-    			$('#airportDetailsBaseUpgradeUpkeep').text('$' + commaSeparateNumber(targetBase.upkeep))
-
-	    		
-	    		//update buttons and reject reasons
-	    		if (baseDetails.rejection) {
-	    			$('#buildHeadquarterButton').hide()
-	    			$('#buildBaseButton').hide()
-                    $('#upgradeBaseButton').hide()
-	    			if (!airportBase) {
-	    			    disableButton($('#buildBaseButton'), baseDetails.rejection)
-	    			    $('#buildBaseButton').show()
-	    			} else {
-	    			    disableButton($('#upgradeBaseButton'), baseDetails.rejection)
-	    			    $('#upgradeBaseButton').show()
-	    			}
-	    		} else {
-	    			if (!airportBase) {
-	    				if (activeAirline.headquarterAirport) {
-		    				$('#buildHeadquarterButton').hide()
-		    				enableButton($('#buildBaseButton'))
-		    				$('#buildBaseButton').show()
-	    				} else {
-	    				    enableButton($('#buildHeadquarterButton'))
-	    					$('#buildHeadquarterButton').show()
-		    				$('#buildBaseButton').hide()
-	    				}
-	    				$('#upgradeBaseButton').hide()
-	    			} else {
-	    				$('#buildHeadquarterButton').hide()
-	    				$('#buildBaseButton').hide()
-	    				enableButton($('#upgradeBaseButton'))
-	    				$('#upgradeBaseButton').show()
-	    			}
-	    		}
-		    	
-		    	if (baseDetails.downgradeRejection) {
-                    disableButton($('#downgradeBaseButton'), baseDetails.downgradeRejection)
-	    			$('#downgradeBaseButton').show()
-		    	} else {
-		    		if (airportBase) {
-                        enableButton($('#downgradeBaseButton'))
-		    			$('#downgradeBaseButton').show()
-		    		} else {
-		    			$('#downgradeBaseButton').hide()
-		    		}
-		    	}
-
-		    	if (baseDetails.deleteRejection) {
-                    disableButton($('#deleteBaseButton'), baseDetails.deleteRejection)
-                    $('#deleteBaseButton').show()
-                } else {
-                    if (!airportBase) {
-                        $('#deleteBaseButton').hide()
-                    } else {
-                        enableButton($('#deleteBaseButton'))
-                        $('#deleteBaseButton').show()
-                    }
-                }
-		    },
-		    error: function(jqXHR, textStatus, errorThrown) {
-		            console.log(JSON.stringify(jqXHR));
-		            console.log("AJAX error: " + textStatus + ' : ' + errorThrown);
-		    }
-		});
-	} else {
-		$('#airportBaseDetails').hide()
-	}
-	populateNavigation($('#airportCanvas'))
-}
-
-
-function updateAirportChampionDetails(airport) {
-	$('#airportDetailsChampionList').children('div.table-row').remove()
-
-<<<<<<< HEAD
-let currentLinkConsumptions = null
-
-function refreshLinkDetails(linkId) {
-	var airlineId = activeAirline.id
-	
-	$("#linkCompetitons .data-row").remove()
-	$("#actionLinkId").val(linkId)
-	
-	//load link
-=======
-    var url = "airports/" + airport.id + "/champions"
-    if (activeAirline) {
-        url += "?airlineId=" + activeAirline.id
-    }
->>>>>>> b2e61f78
-	$.ajax({
-		type: 'GET',
-		url: url,
-	    contentType: 'application/json; charset=utf-8',
-	    dataType: 'json',
-<<<<<<< HEAD
-	    success: function(link) {
-	    	$("#linkFromAirport").attr("onclick", "showAirportDetails(" + link.fromAirportId + ")").html(getCountryFlagImg(link.fromCountryCode) + link.fromAirportCity + "<i class='pl-2 iata'>" + link.fromAirportCode + "</i>")
-	    	//$("#linkFromAirportExpectedQuality").attr("onclick", "loadLinkExpectedQuality(" + link.fromAirportId + "," + link.toAirportId + "," + link.fromAirportId + ")")
-	    	$("#linkToAirport").attr("onclick", "showAirportDetails(" + link.toAirportId + ")").html(getCountryFlagImg(link.toCountryCode) + link.toAirportCity + "<i class='pl-2 iata'>" + link.toAirportCode + "</i>")
-	    	//$("#linkToAirportExpectedQuality").attr("onclick", "loadLinkExpectedQuality(" + link.fromAirportId + "," + link.toAirportId + "," + link.toAirportId + ")")
-	    	$("#linkFlightCode").text(link.flightCode)
-	    	if (link.assignedAirplanes && link.assignedAirplanes.length > 0) {
-	    		$('#linkAirplaneModel').text(link.assignedAirplanes[0].airplane.name)
-	    	} else {
-	    		$('#linkAirplaneModel').text("")
-	    	}
-	    	$("#linkCurrentPrice").html(toLinkClassDiv(link.price, "$"))
-	    	$("#linkDistance").text(link.distance + " km")
-	    	$("#linkDuration").text(toHoursAndMinutes(link.duration).hours + "hr " + toHoursAndMinutes(link.duration).minutes + "min ")
-	    	$("#linkQuality").html(getGradeStarsImgs(Math.round(link.computedQuality / 10)) + " (" + link.computedQuality + ")")
-	    	$("#linkCurrentCapacity").html(toLinkClassDiv(link.capacity))
-	    	if (link.future) {
-	    	    $("#linkCurrentDetails .future .capacity").html(toLinkClassDiv(link.future.capacity))
-	    	    $("#linkCurrentDetails .future").show()
-	    	} else {
-	    	    $("#linkCurrentDetails .future").hide()
-=======
-	    success: function(result) {
-	        var champions = result.champions
-	    	$(champions).each(function(index, championDetails) {
-	    		var row = $("<div class='table-row clickable' data-link='rival' onclick=\"showRivalsCanvas('" + championDetails.airlineId + "');\"></div>")
-	    		var icon = getRankingImg(championDetails.ranking)
-	    		row.append("<div class='cell'>" + icon + "</div>")
-                row.append("<div class='cell'>" + getAirlineSpan(championDetails.airlineId, championDetails.airlineName) + "</div>")
-	    		row.append("<div class='cell' style='text-align: right'>" + commaSeparateNumber(championDetails.loyalistCount) + "</div>")
-	    		row.append("<div class='cell' style='text-align: right'>" + championDetails.loyalty + "</div>")
-	    		row.append("<div class='cell' style='text-align: right'>" + championDetails.reputationBoost + "</div>")
-	    		$('#airportDetailsChampionList').append(row)
-	    	})
-
-	    	if (result.currentAirline) {
-	    	    var row = $("<div class='table-row clickable' data-link='rival' onclick=\"showRivalsCanvas('" + result.currentAirline.airlineId + "');\"></div>")
-                row.append("<div class='cell'>" + result.currentAirline.ranking + "</div>")
-                row.append("<div class='cell'>" + getAirlineSpan(result.currentAirline.airlineId, result.currentAirline.airlineName) + "</div>")
-                row.append("<div class='cell' style='text-align: right'>" + commaSeparateNumber(result.currentAirline.amount) + "</div>")
-                row.append("<div class='cell' style='text-align: right'>" + result.currentAirline.loyalty + "</div>")
-                row.append("<div class='cell' style='text-align: right'>-</div>")
-                $('#airportDetailsChampionList').append(row)
-	    	}
-
-	    	populateNavigation($('#airportDetailsChampionList'))
-
-	    	if ($(champions).length == 0) {
-	    		var row = $("<div class='table-row'></div>")
-	    		row.append("<div class='cell'>-</div>")
-	    		row.append("<div class='cell'>-</div>")
-	    		row.append("<div class='cell' style='text-align: right'>-</div>")
-	    		row.append("<div class='cell' style='text-align: right'>-</div>")
-	    		row.append("<div class='cell' style='text-align: right'>-</div>")
-	    		$('#airportDetailsChampionList').append(row)
->>>>>>> b2e61f78
-	    	}
-	    	$("#linkCurrentDetails").show()
-	    	$("#linkToAirportId").val(link.toAirportId)
-	    	$("#linkFromAirportId").val(link.fromAirportId)
-	    	
-	    	//load competition
-	    	$.ajax({
-	    		type: 'GET',
-	    		url: "airports/" + link.fromAirportId + "/to/" + link.toAirportId,
-	    	    contentType: 'application/json; charset=utf-8',
-	    	    dataType: 'json',
-	    	    success: function(linkConsumptions) {
-	    	    	$("#linkCompetitons .data-row").remove()
-	    	    	$.each(linkConsumptions, function(index, linkConsumption) {
-    	    			var row = $("<div class='table-row data-row clickable' onclick='showRivalsCanvas(" + linkConsumption.airlineId + ")' data-link='rival'><div style='display: table-cell;'>" + linkConsumption.airlineName
-                                  		    	    				+ "</div><div style='display: table-cell;'>" + toLinkClassValueString(linkConsumption.price, "$")
-                                  		    	    				+ "</div><div style='display: table-cell; text-align: right;'>" + toLinkClassValueString(linkConsumption.capacity)
-                                  		    	    				+ "</div><div style='display: table-cell; text-align: right;'>" + linkConsumption.quality
-                                  		    	    				+ "</div><div style='display: table-cell; text-align: right;'>" + linkConsumption.frequency + "</div></div>")
-                        if (linkConsumption.airlineId == airlineId) {
-                            $("#linkCompetitons .table-header").after(row) //self is always on top
-                        } else {
-                            $("#linkCompetitons").append(row)
-                        }
-
-	    	    	})
-
-	    	    	populateNavigation($('#linkCompetitons'))
-	    	    	if ($("#linkCompetitons .data-row").length == 0) {
-	    	    		$("#linkCompetitons").append("<div class='table-row data-row'><div style='display: table-cell;'>-</div><div style='display: table-cell;'>-</div><div style='display: table-cell;'>-</div><div style='display: table-cell;'>-</div><div style='display: table-cell;'>-</div></div>")
-	    	    	}
-	    	    	$("#linkCompetitons").show()
-	    	    	
-	    	    	assignAirlineColors(linkConsumptions, "airlineId")
-	    	    	plotPie(linkConsumptions, null, $("#linkCompetitionsPie"), "airlineName", "soldSeats")
-	    	    },
-	            error: function(jqXHR, textStatus, errorThrown) {
-	    	            console.log(JSON.stringify(jqXHR));
-	    	            console.log("AJAX error: " + textStatus + ' : ' + errorThrown);
-	    	    }
-	    	});
-
-	    	$('#linkEventModal').data('link', link)
-	    	
-	    },
-        error: function(jqXHR, textStatus, errorThrown) {
-	            console.log(JSON.stringify(jqXHR));
-	            console.log("AJAX error: " + textStatus + ' : ' + errorThrown);
-	    }
-	});
-
-}
-
-<<<<<<< HEAD
-	//load history
-	$.ajax({
-		type: 'GET',
-		url: "airlines/" + airlineId + "/link-consumptions/" + linkId + "?cycleCount=" + cycleCount,
-	    contentType: 'application/json; charset=utf-8',
-	    dataType: 'json',
-	    success: function(linkConsumptions) {
-	    	if (jQuery.isEmptyObject(linkConsumptions)) {
-	    	    currentLinkConsumptions = null
-	    		$("#linkHistoryPrice").text("-")
-		    	$("#linkHistoryCapacity").text("-")
-		    	$("#linkLoadFactor").text("-")
-		    	$("#linkProfit").text("-")
-		    	$("#linkRevenue").text("-")
-		    	$("#linkFuelCost").text("-")
-		    	$("#linkCrewCost").text("-")
-		    	$("#linkAirportFees").text("-")
-		    	$("#linkDepreciation").text("-")
-		    	$("#linkCompensation").text("-")
-		    	$("#linkLoungeCost").text("-")
-		    	$("#linkServiceSupplies").text("-")
-		    	$("#linkMaintenance").text("-")
-		    	$("#linkOtherCosts").text("-")
-		    	$("#linkDelays").text("-")
-		    	$("#linkCancellations").text("-")
-
-		    	disableButton($("#linkDetails .button.viewLinkHistory"), "Passenger Map is not yet available for this route - please wait for the simulation (time estimation on top left of the screen).")
-		    	disableButton($("#linkDetails .button.viewLinkComposition"), "Passenger Survey is not yet available for this route - please wait for the simulation (time estimation on top left of the screen).")
-		    	disableButton($("#linkDetails .button.viewLinkEvent"), "Event history is not yet available for this route - please wait for the simulation (time estimation on top left of the screen).")
-	    	} else {
-	    		currentLinkConsumptions = linkConsumptions
-	    		var linkConsumption = linkConsumptions[0]
-	    		$("#linkHistoryPrice").text(toLinkClassValueString(linkConsumption.price, "$"))
-		    	$("#linkHistoryCapacity").text(toLinkClassValueString(linkConsumption.capacity))
-		    	
-		    	var loadFactor = {}
-		    	loadFactor.economy = "-"
-		    	if (linkConsumption.capacity.economy > 0)  { loadFactor.economy = parseInt(linkConsumption.soldSeats.economy / linkConsumption.capacity.economy * 100)}
-	    		loadFactor.business = "-"
-			    if (linkConsumption.capacity.business > 0)  { loadFactor.business = parseInt(linkConsumption.soldSeats.business / linkConsumption.capacity.business * 100)}
-	    		loadFactor.first = "-"
-				if (linkConsumption.capacity.first > 0)  { loadFactor.first = parseInt(linkConsumption.soldSeats.first / linkConsumption.capacity.first * 100)}
-		    	
-	    		$("#linkLoadFactor").text(toLinkClassValueString(loadFactor, "", "%"))
-		    	$("#linkProfit").text("$" + commaSeparateNumber(linkConsumption.profit))
-		    	$("#linkRevenue").text("$" + commaSeparateNumber(linkConsumption.revenue))
-		    	$("#linkFuelCost").text("$" + commaSeparateNumber(linkConsumption.fuelCost))
-		    	$("#linkCrewCost").text("$" + commaSeparateNumber(linkConsumption.crewCost))
-		    	$("#linkAirportFees").text("$" + commaSeparateNumber(linkConsumption.airportFees))
-		    	$("#linkDepreciation").text("$" + commaSeparateNumber(linkConsumption.depreciation))
-		    	$("#linkCompensation").text("$" + commaSeparateNumber(linkConsumption.delayCompensation))
-		    	$("#linkLoungeCost").text("$" + commaSeparateNumber(linkConsumption.loungeCost))
-		    	$("#linkServiceSupplies").text("$" + commaSeparateNumber(linkConsumption.inflightCost))
-		    	$("#linkMaintenance").text("$" + commaSeparateNumber(linkConsumption.maintenanceCost))
-		    	if (linkConsumption.minorDelayCount == 0 && linkConsumption.majorDelayCount == 0) {
-		    		$("#linkDelays").removeClass("warning")
-		    		$("#linkDelays").text("-")
-		    	} else {
-		    		$("#linkDelays").addClass("warning")
-		    		$("#linkDelays").text(linkConsumption.minorDelayCount + " minor " + linkConsumption.majorDelayCount + " major")
-		    	}
-	    		
-	    		if (linkConsumption.cancellationCount == 0) {
-		    		$("#linkCancellations").removeClass("warning")
-		    		$("#linkCancellations").text("-")
-		    	} else {
-		    		$("#linkCancellations").addClass("warning")
-		    		$("#linkCancellations").text(linkConsumption.cancellationCount)
-		    	}
-		    	enableButton($("#linkDetails .button.viewLinkHistory"))
-		    	enableButton($("#linkDetails .button.viewLinkComposition"))
-		    	enableButton($("#linkDetails .button.viewLinkEvent"))
-	    	}
-            plotLinkCharts(linkConsumptions, plotUnit)
-            $('#linkEventChart').data('linkConsumptions', linkConsumptions)
-	    	$("#linkHistoryDetails").show()
-	    },
-        error: function(jqXHR, textStatus, errorThrown) {
-	            console.log(JSON.stringify(jqXHR));
-	            console.log("AJAX error: " + textStatus + ' : ' + errorThrown);
-	    }
-=======
-function initAirportMap() { //only called once, see https://stackoverflow.com/questions/10485582/what-is-the-proper-way-to-destroy-a-map-instance
-    airportMap = new google.maps.Map(document.getElementById('airportMap'), {
-		//center: {lat: airport.latitude, lng: airport.longitude},
-	   	//zoom : 6,
-	   	minZoom : 2,
-	   	maxZoom : 9,
-//	   	scrollwheel: false,
-//	    navigationControl: false,
-//	    mapTypeControl: false,
-//	    scaleControl: false,
-//	    draggable: false,
-	   	gestureHandling: 'greedy',
-	   	fullscreenControl: false,
-	   	streetViewControl: false,
-        zoomControl: true,
-	   	styles: getMapStyles()
->>>>>>> b2e61f78
-	});
-
-    if (christmasFlag) {
-        //<div id="santaClausButton" class="googleMapIcon glow" onclick="showSantaClausAttemptStatus()" align="center" style="display: none; margin-bottom: 10px;"><span class="alignHelper"></span><img src='@routes.Assets.versioned("images/markers/christmas/santa-hat.png")' title='Santa, where are you?' style="vertical-align: middle;"/></div>-->
-        var santaClausButton = $('<div id="santaClausButton" class="googleMapIcon glow" onclick="showSantaClausAttemptStatus()" align="center" style="margin-bottom: 10px;"><span class="alignHelper"></span><img src="assets/images/markers/christmas/santa-hat.png" title=\'Santa, where are you!\' style="vertical-align: middle;"/></div>')
-
-        santaClausButton.index = 1
-        airportMap.controls[google.maps.ControlPosition.RIGHT_BOTTOM].push(santaClausButton[0]);
-    }
-}
-
-
-function populateAirportDetails(airport) {
-    if (!airportMap) {
-        initAirportMap()
-    }
-
-    // cleanup first
-    for (var i = 0; i < airportMapMarkers.length; i++ ) {
-        airportMapMarkers[i].setMap(null);
-    }
-    airportMapMarkers = []
-
-    if (airportMapCircle) { //remove the old circle
-        airportMapCircle.setMap(null)
-    }
-
-
-
-    if (airport) {
-		addCityMarkers(airportMap, airport)
-		airportMap.setZoom(6)
-        airportMap.setCenter({lat: airport.latitude, lng: airport.longitude}); //this would eventually trigger an idle
-
-		var airportMarkerIcon = $("#airportMap").data("airportMarker")
-		var airportMarker = new google.maps.Marker({
-		    position: {lat: airport.latitude, lng: airport.longitude},
-		    map: airportMap,
-		    title: airport.name,
-		    icon : airportMarkerIcon,
-		    zIndex : 999
-		  });
-
-		airportMapMarkers.push(airportMarker)
-
-		
-		airportMapCircle = new google.maps.Circle({
-		        center: {lat: airport.latitude, lng: airport.longitude},
-		        radius: airport.radius * 1000, //in meter
-		        strokeColor: "#32CF47",
-		        strokeOpacity: 0.2,
-		        strokeWeight: 2,
-		        fillColor: "#32CF47",
-		        fillOpacity: 0.3,
-		        map: airportMap
-		    });
-		loadAirportStatistics(airport)
-		loadGenericTransits(airport)
-		updateAirportLoyalistDetails(airport)
-		showAirportAssets(airport)
-
-		google.maps.event.addListenerOnce(airportMap, 'idle', function() {
-           setTimeout(function() { //set a timeout here, otherwise it might not render part of the map...
-             airportMap.setCenter({lat: airport.latitude, lng: airport.longitude}); //this would eventually trigger an idle
-             google.maps.event.trigger(airportMap, 'resize'); //this refreshes the map
-           }, 2000);
-        });
-
-        if (christmasFlag) {
-            initSantaClaus()
-        }
-	}
-
-
-
-}
-
-
-function loadAirportStatistics(airport) {
-	$.ajax({
-		type: 'GET',
-		url: "airports/" + airport.id + "/link-statistics",
-	    contentType: 'application/json; charset=utf-8',
-	    dataType: 'json',
-	    success: function(airportStatistics) {
-	    	var transitTypeData = [
-	    	 {"transitType" : "departure/arrival passengers", "passengers" : airportStatistics.departureOrArrivalPassengers},
-	    	 {"transitType" : "transit passengers", "passengers" : airportStatistics.transitPassengers}
-	    	 ]
-	    	plotPie(transitTypeData, null , $("#transitTypePie"), "transitType", "passengers")
-	    	
-	    	assignAirlineColors(airportStatistics.airlineDeparture, "airlineId")
-	    	assignAirlineColors(airportStatistics.airlineArrival, "airlineId")
-	    	
-	    	plotPie(airportStatistics.airlineDeparture, activeAirline ? activeAirline.name : null , $("#airlineDeparturePie"), "airlineName", "passengers")
-	    	plotPie(airportStatistics.airlineArrival, activeAirline ? activeAirline.name : null, $("#airlineArrivalPie"), "airlineName", "passengers")
-	    	
-	    	$('#airportDetailsPassengerCount').text(airportStatistics.departureOrArrivalPassengers)
-	    	$('#airportDetailsConnectedCountryCount').text(airportStatistics.connectedCountryCount)
-	    	$('#airportDetailsConnectedAirportCount').text(airportStatistics.connectedAirportCount)
-	    	$('#airportDetailsAirlineCount').text(airportStatistics.airlineCount)
-	    	$('#airportDetailsLinkCount').text(airportStatistics.linkCount)
-	    	$('#airportDetailsFlightFrequency').text(airportStatistics.flightFrequency)
-	    	updateAirportRating(airportStatistics.rating)
-	    	updateFacilityList(airportStatistics)
-	    },
-	    error: function(jqXHR, textStatus, errorThrown) {
-	            console.log(JSON.stringify(jqXHR));
-	            console.log("AJAX error: " + textStatus + ' : ' + errorThrown);
-	    }
-	});
-}
-
-<<<<<<< HEAD
-function editLink(linkId) {
-	$.ajax({
-		type: 'GET',
-		url: "airlines/" + activeAirline.id + "/links/" + linkId,
-	    contentType: 'application/json; charset=utf-8',
-	    dataType: 'json',
-	    success: function(link) {
-	    	planLink(link.fromAirportId, link.toAirportId)
-	    },
-        error: function(jqXHR, textStatus, errorThrown) {
-	            console.log(JSON.stringify(jqXHR));
-	            console.log("AJAX error: " + textStatus + ' : ' + errorThrown);
-	    }
-	});
-}
-
-function fadeOutMarker(marker, animationInterval) {
-    var opacity = 1.0
-    var animation = window.setInterval(function () {
-        if (opacity <= 0) {
-            marker.setMap(null)
-            marker.setOpacity(1)
-            window.clearInterval(animation)
-        } else {
-            marker.setOpacity(opacity)
-            opacity -= 0.1
-        }
-    }, animationInterval)
-}
-
-
-function planToAirport(toAirportId, toAirportName) {
-	$('#planLinkToAirportId').val(toAirportId)
-	//$('#planLinkToAirportName').text(toAirportName)
-	
-	if (!$('#planLinkFromAirportId').val()) { //set the HQ by default for now
-		$('#planLinkFromAirportId').val(activeAirline.headquarterAirport.airportId)
-	}
-	if ($('#planLinkFromAirportId').val() && $('#planLinkToAirportId').val()) {
-		planLink($('#planLinkFromAirportId').val(), $('#planLinkToAirportId').val())
-	}
-}
-
-function planLink(fromAirport, toAirport, isRefresh) {
-    checkTutorial("planLink")
-	var airlineId = activeAirline.id
-
-	$("#planLinkFromAirportId").val(fromAirport)
-	$("#planLinkToAirportId").val(toAirport)
-	
-	if (fromAirport && toAirport) {
-		setActiveDiv($('#planLinkDetails'))
-		$('#planLinkDetails .warning').hide()
-
-		var loadPlanLink = function() {
-            var url = "airlines/" + airlineId + "/plan-link"
-            $.ajax({
-                type: 'POST',
-                url: url,
-                data: { 'airlineId' : parseInt(airlineId), 'fromAirportId': parseInt(fromAirport), 'toAirportId' : parseInt(toAirport)} ,
-    //			contentType: 'application/json; charset=utf-8',
-                dataType: 'json',
-                success: function(linkInfo) {
-                    updatePlanLinkInfo(linkInfo, isRefresh)
-                    if (!isRefresh) {
-                        $('#sidePanel').fadeIn(200);
-                    }
-                },
-                error: function(jqXHR, textStatus, errorThrown) {
-                        console.log(JSON.stringify(jqXHR));
-                        console.log("AJAX error: " + textStatus + ' : ' + errorThrown);
-                },
-                beforeSend: function() {
-                    $('body .loadingSpinner').show()
-                },
-                complete: function(){
-                    $('body .loadingSpinner').hide()
-                }
-            });
-            //hide existing info
-            //$("#planLinkDetails div.value").hide()
-        }
-
-        if (!isRefresh) {
-            $('#sidePanel').fadeOut(200, loadPlanLink)
-        } else {
-            loadPlanLink()
-        }
-	}
-	
-	
-}
-
-var planLinkInfo = null
-var planLinkInfoByModel = {}
-var spaceMultipliers = null
-var existingLink
-
-function updatePlanLinkInfo(linkInfo, isRefresh) {
-	$('#planLinkFromAirportName').attr("onclick", "showAirportDetails(" + linkInfo.fromAirportId + ")").html(getCountryFlagImg(linkInfo.fromCountryCode) + linkInfo.fromAirportCity + "<i class='pl-2 iata'>" + linkInfo.fromAirportCode + "</i>")
-
-	if (activeAirline.baseAirports.length > 1) { //only allow changing from airport if this is a new link and there are more than 1 base
-		$('#planLinkFromAirportEditIcon').show()
-		//fill the from list
-		$('#planLinkFromAirportSelect').empty()
-		$.each(activeAirline.baseAirports, function(index, base) {
-			var airportId = base.airportId
-			var cityName = base.city
-			var airportCode = base.airportCode
-			var option = $("<option></option>").attr("value", airportId).text(getAirportText(cityName, airportCode))
-			
-			if ($('#planLinkFromAirportId').val() == airportId) {
-				option.prop("selected", true)
-			}
-			option.appendTo($("#planLinkFromAirportSelect"))
-		});
-	} else {
-		$('#planLinkFromAirportEditIcon').hide()
-	}
-	$("#planLinkFromAirportSelect").hide() //do not show the list yet
-	//$('#planLinkFromAirportExpectedQuality').attr("onclick", "loadLinkExpectedQuality(" + linkInfo.fromAirportId + "," + linkInfo.toAirportId + "," + linkInfo.fromAirportId + ")")
-	
-	$('#planLinkToAirportName').attr("onclick", "showAirportDetails(" + linkInfo.toAirportId + ")").html(getCountryFlagImg(linkInfo.toCountryCode) + linkInfo.toAirportCity + "<i class='pl-2 iata'>" + linkInfo.toAirportCode + "</i>")
-	//$('#planLinkToAirportExpectedQuality').attr("onclick", "loadLinkExpectedQuality(" + linkInfo.fromAirportId + "," + linkInfo.toAirportId + "," + linkInfo.toAirportId + ")")
-//	$('#planLinkFlightCode').text(linkInfo.flightCode)
-    $('.planToIata').text(linkInfo.toAirportCode)
-    $('.planFromIata').text(linkInfo.fromAirportCode)
-	$('#planLinkMutualRelationship').html(getCountryFlagImg(linkInfo.fromCountryCode) + " ⇄ " + getCountryFlagImg(linkInfo.toCountryCode) + getCountryRelationshipDescription(linkInfo.mutualRelationship))
-	$('#planLinkAffinity').html(linkInfo.affinity)
-
-	var relationship = linkInfo.toCountryRelationship
-    var relationshipSpan = getAirlineRelationshipDescriptionSpan(relationship.total)
-    $("#planLinkToCountryRelationship .total").html(relationshipSpan)
-
-    var $relationshipDetailsIcon = $("#planLinkToCountryRelationship .detailsIcon")
-    $relationshipDetailsIcon.data("relationship", relationship)
-    $relationshipDetailsIcon.data("title", linkInfo.toCountryTitle)
-    $relationshipDetailsIcon.data("countryCode", linkInfo.toCountryCode)
-    $relationshipDetailsIcon.show()
-
-    var title = linkInfo.toCountryTitle
-    updateAirlineTitle(title, $("#planLinkToCountryTitle img.airlineTitleIcon"), $("#planLinkToCountryTitle .airlineTitle"))
-
-	$('#planLinkDistance').html(linkInfo.distance + " km <i>" + linkInfo.flightType + '</i>')
-	$('#planLinkDirectDemand').text(toLinkClassValueString(linkInfo.directDemand))
-
-    var $breakdown = $("#planLinkDetails .directDemandBreakdown")
-    $breakdown.find(".fromAirport .airportLabel").empty()
-    $breakdown.find(".fromAirport .airportLabel").append(getAirportSpan({ "iata" : linkInfo.fromAirportCode, "countryCode" : linkInfo.fromCountryCode, "city" : linkInfo.fromAirportCity}))
-    $breakdown.find(".fromAirport .businessDemand").text(toLinkClassValueString(linkInfo.fromAirportBusinessDemand))
-    $breakdown.find(".fromAirport .touristDemand").text(toLinkClassValueString(linkInfo.fromAirportTouristDemand))
-
-    $breakdown.find(".toAirport .airportLabel").empty()
-    $breakdown.find(".toAirport .airportLabel").append(getAirportSpan({ "iata" : linkInfo.toAirportCode, "countryCode" : linkInfo.toCountryCode, "city" : linkInfo.toAirportCity}))
-    $breakdown.find(".toAirport .businessDemand").text(toLinkClassValueString(linkInfo.toAirportBusinessDemand))
-    $breakdown.find(".toAirport .touristDemand").text(toLinkClassValueString(linkInfo.toAirportTouristDemand))
-
-	 //+ " (business: " + linkInfo.businessPassengers + " tourist: " + linkInfo.touristPassengers + ")")
-	//$('#planLinkAirportLinkCapacity').text(linkInfo.airportLinkCapacity)
-	
-	
-	$("#planLinkCompetitons .data-row").remove()
-	$.each(linkInfo.otherLinks, function(index, linkConsumption) {
-		if (linkConsumption.airlineId != activeAirline.id) {
-			$("#planLinkCompetitons").append("<div class='table-row data-row'><div style='display: table-cell;'>" + getAirlineSpan(linkConsumption.airlineId, linkConsumption.airlineName)
-				    	    			   + "</div><div style='display: table-cell;'>" + toLinkClassValueString(linkConsumption.price, "$")
-				    	    			   + "</div><div style='display: table-cell; text-align:right;'>" + toLinkClassValueString(linkConsumption.capacity)
-				    	    			   + "</div><div style='display: table-cell; text-align:right;'>" + linkConsumption.quality
-				    	    			   + "</div><div style='display: table-cell; text-align:right;'>" + linkConsumption.frequency + "</div></div>")
-		}			
-	})
-	const lastTwentyLinkConsumptions = currentLinkConsumptions.slice(0, 20)
-	const averageLoadFactor = getLoadFactorsFor({
-        soldSeats: {
-            economy: averageFromSubKey(lastTwentyLinkConsumptions, "soldSeats", "economy"),
-            business: averageFromSubKey(lastTwentyLinkConsumptions, "soldSeats", "business"),
-            first: averageFromSubKey(lastTwentyLinkConsumptions, "soldSeats", "first"),
-        },
-        capacity: {
-            economy: averageFromSubKey(lastTwentyLinkConsumptions, "capacity", "economy"),
-            business: averageFromSubKey(lastTwentyLinkConsumptions, "capacity", "business"),
-            first: averageFromSubKey(lastTwentyLinkConsumptions, "capacity", "first"),
-        },
-    });
-    console.log(averageLoadFactor)
-	$("#planLFEconomy").text(averageLoadFactor.economy+"%")
-	$("#planLFBusiness").text(averageLoadFactor.business+"%")
-	$("#planLFFirst").text(averageLoadFactor.first+"%")
-	if ($("#planLinkCompetitons .data-row").length == 0) {
-		$("#planLinkCompetitons").append("<div class='table-row data-row'><div style='display: table-cell;'>-</div><div style='display: table-cell;'>-</div><div style='display: table-cell;'>-</div><div style='display: table-cell;'>-</div><div style='display: table-cell;'>-</div></div>")
-	}
-	
-	if (tempPath) { //remove previous plan link if it exists
-		removeTempPath()
-	}
-	
-	$('#planLinkCost').text('$' + commaSeparateNumber(linkInfo.cost))
-
-	if (linkInfo.estimatedDifficulty) {
-	    $('#planLinkEstimatedDifficulty').text(linkInfo.estimatedDifficulty.toFixed(2) + " +")
-    } else {
-        $('#planLinkEstimatedDifficulty').text('-')
-    }
-    
-	//unhighlight the existing path if any
-	if (selectedLink) {
-	    unhighlightLink(selectedLink)
-	    if (!linkInfo.existingLink || linkInfo.existingLink.id != selectedLink) {
-	        deselectLink()
-	    }
-	}
-	
-	if (!linkInfo.existingLink || !flightPaths[linkInfo.existingLink.id]) { //new link or link show visible (other views)
-		//create a temp path
-		var tempLink = {fromLatitude : linkInfo.fromAirportLatitude, fromLongitude : linkInfo.fromAirportLongitude, toLatitude : linkInfo.toAirportLatitude, toLongitude : linkInfo.toAirportLongitude}
-		//set the temp path
-		tempPath = drawFlightPath(tempLink, '#2658d3')
-		highlightPath(tempPath.path, false)
-	} else {
-		//selectLinkFromMap(linkInfo.existingLink.id, true)
-		highlightLink(linkInfo.existingLink.id, false)
-	}
-
-    $('#planLinkDetails .titleCue').removeClass('glow')
-	if (linkInfo.rejection) {
-		$('.linkRejection #linkRejectionReason').text(linkInfo.rejection.description)
-		if (linkInfo.rejection.type === "TITLE_REQUIREMENT") {
-		    $('#planLinkDetails .titleCue').addClass('glow')
-		}
-		$('.linkRejection').show()
-		$('#addLinkButton').hide()
-		$('#updateLinkButton').hide()
-		$('#deleteLinkButton').hide()
-		$('#planLinkExtendedDetails').hide()
-		$('#planLinkModelRow').hide()
-		$('#extendedPanel').hide()
-		return
-	} else {
-		$('.linkRejection').hide()
-		$('#planLinkModelRow').show()
-	}
-
-    var initialPrice = {}
-	if (!linkInfo.existingLink) {
-	    initialPrice.economy = linkInfo.suggestedPrice.economy
-	    initialPrice.business = linkInfo.suggestedPrice.business
-	    initialPrice.first = linkInfo.suggestedPrice.first
-
-		$('#addLinkButton').show()
-		$('#deleteLinkButton').hide()
-		$('#updateLinkButton').hide()
-	} else {
-	    initialPrice.economy = linkInfo.existingLink.price.economy
-        initialPrice.business = linkInfo.existingLink.price.business
-        initialPrice.first = linkInfo.existingLink.price.first
-		$('#addLinkButton').hide()
-		if (linkInfo.deleteRejection) {
-			$('#deleteLinkButton').hide()
-		} else {
-			$('#deleteLinkButton').show()
-		}
-		$('#updateLinkButton').show()
-	}
-	$('#planLinkEconomyPrice').val(initialPrice.economy)
-    $('#planLinkBusinessPrice').val(initialPrice.business)
-    $('#planLinkFirstPrice').val(initialPrice.first)
-
-	$('.planLinkPrice').off(".priceChange").on("focusout.priceChange", function() {
-        var defaultPrice = initialPrice[$(this).data('class')]
-        if (isNaN($(this).val())) {
-            $(this).val(defaultPrice)
-        } else {
-            var inputPrice = Number($(this).val());
-            if (inputPrice < 0) {
-                $(this).val(defaultPrice)
-            } else {
-                $(this).val(Math.floor(inputPrice))
-            }
-        }
-        updateMarkup();
-	})
-
-
-    //reset/display warnings
-    $("#planLinkDetails .warningList").empty()
-    if (linkInfo.warnings) {
-        $.each(linkInfo.warnings, function(index, warning) {
-            $("#planLinkDetails .warningList").append("<div class='warning'><img src='assets/images/icons/exclamation-red-frame.png'>&nbsp;" + warning + "</div>")
-        })
-    }
-
-	
-	//populate airplane model drop down
-	var explicitlySelectedModelId = $("#planLinkModelSelect").data('explicitId')
-	$("#planLinkModelSelect").removeData('explicitId')
-
-	//or if refresh, just use whatever selected previously
-	if (isRefresh) {
-	    explicitlySelectedModelId = $('#planLinkModelSelect').find(":selected").attr('value')
-    }
-
-	$("#planLinkModelSelect").children('option').remove()
-
-	planLinkInfo = linkInfo
-	spaceMultipliers = {
-                economy : planLinkInfo.economySpaceMultiplier,
-                business : planLinkInfo.businessSpaceMultiplier,
-                first : planLinkInfo.firstSpaceMultiplier
-    }
-
-	planLinkInfoByModel = {}
-	//existingLinkModelId = 0
-
-	//find which model is assigned to the existing link (if exist)
-	var assignedModelId
-	var selectedModelId
-	
-	if (explicitlySelectedModelId) { //if there was a explicitly selected model, for example from buying a new plane
-		selectedModelId = explicitlySelectedModelId;
-	}
-	
-	if (linkInfo.existingLink) {
-		$.each(linkInfo.modelPlanLinkInfo, function(key, modelPlanLinkInfo) {
-			if (modelPlanLinkInfo.isAssigned) { //higher precedence
-				assignedModelId = modelPlanLinkInfo.modelId
-				if (!selectedModelId) {
-					selectedModelId = assignedModelId
-				}
-				return false
-			}
-		});
-	}
-	
-	if (!selectedModelId) {
-		$.each(linkInfo.modelPlanLinkInfo, function(key, modelPlanLinkInfo) {
-			if (modelPlanLinkInfo.airplanes.length > 0) { //select the first one with available planes
-				selectedModelId = modelPlanLinkInfo.modelId
-				return false
-			}  
-		})
-	}
-	
-	$.each(linkInfo.modelPlanLinkInfo, function(key, modelPlanLinkInfo) {
-		if (modelPlanLinkInfo.airplanes.length > 0) {
-			modelPlanLinkInfo.owned = true
-		} else {
-			modelPlanLinkInfo.owned = false
-		}
-	})
-	
-	linkInfo.modelPlanLinkInfo = sortPreserveOrder(linkInfo.modelPlanLinkInfo, "capacity", true)
-	linkInfo.modelPlanLinkInfo = sortPreserveOrder(linkInfo.modelPlanLinkInfo, "owned", false)
-	
-	if (!selectedModelId) { //nothing available, select the first one in the list
-		if (linkInfo.modelPlanLinkInfo.length > 0) { //select the first one with available planes
-			selectedModelId = linkInfo.modelPlanLinkInfo[0].modelId
-		}
-	}
-	
-	$.each(linkInfo.modelPlanLinkInfo, function(key, modelPlanLinkInfo) {
-		var modelId = modelPlanLinkInfo.modelId
-		var modelname = modelPlanLinkInfo.modelName
-
-		var option = $("<option></option>").attr("value", modelId).text(modelname + " (" + modelPlanLinkInfo.maxFrequency + ")")
-		if (modelPlanLinkInfo.airplanes.length > 0) {
-		    option.addClass("highlight-text")
-		}
-
-		option.appendTo($("#planLinkModelSelect"))
-		
-		if (selectedModelId == modelId) {
-			option.prop("selected", true)
-			updateModelInfo(modelId)
-		}
-		
-		planLinkInfoByModel[modelId] = modelPlanLinkInfo
-	});
-	
-	if (linkInfo.modelPlanLinkInfo.length == 0) {
-		$("#planLinkModelSelect").next($(".warning")).remove()
-		$("#planLinkModelSelect").after("<span class='label warning'>No airplane model can fly to this destination</span>")
-		$("#planLinkModelSelect").hide()
-		
-		hideActiveDiv($("#extendedPanel #airplaneModelDetails"))
-	} else {
-		$("#planLinkModelSelect").next($(".warning")).remove()
-		$("#planLinkModelSelect").show()
-		
-		setActiveDiv($("#extendedPanel #airplaneModelDetails"))
-	}
-	
-	updatePlanLinkInfoWithModelSelected(selectedModelId, assignedModelId, isRefresh)
-	updateMarkup()
-	$("#planLinkDetails div.value").show()
-}
-
-function resetPrice() {
-	updatePrice(1)
-}
-
-function increasePrice() {
-	var currentPrice = parseFloat($('#planLinkEconomyPrice').val()) * 20
-	var currentPercentage = Math.round(currentPrice / planLinkInfo.suggestedPrice.economy) / 20
-	var newPercentage = currentPercentage + 0.05
-	updatePrice(newPercentage)
-	$('#planLinkPricePercentage').val(newPercentage)
-}
-
-function decreasePrice() {
-	var currentPrice = parseFloat($('#planLinkEconomyPrice').val()) * 20
-	var currentPercentage = Math.round(currentPrice / planLinkInfo.suggestedPrice.economy) / 20
-	var newPercentage = currentPercentage
-	if (currentPercentage > 0) {
-		newPercentage -= 0.05
-	}
-	updatePrice(newPercentage)
-	
-	$('#planLinkPricePercentage').val(newPercentage)
-}
-
-function updatePrice(percentage) {
-	$('#planLinkEconomyPrice').val(Math.round(planLinkInfo.suggestedPrice.economy * percentage))
-	$('#planLinkBusinessPrice').val(Math.round(planLinkInfo.suggestedPrice.business * percentage))
-	$('#planLinkFirstPrice').val(Math.round(planLinkInfo.suggestedPrice.first * percentage))
-	updateMarkup();
-}
-
-function updateMarkup(){
-    $('#planMarkupEconomy').text(($('#planLinkEconomyPrice').val()/planLinkInfo.suggestedPrice.economy*100).toFixed(0)+"%")
-    $('#planMarkupBusiness').text(($('#planLinkBusinessPrice').val()/planLinkInfo.suggestedPrice.business*100).toFixed(0)+"%")
-    $('#planMarkupFirst').text(($('#planLinkFirstPrice').val()/planLinkInfo.suggestedPrice.first*100).toFixed(0)+"%")
-}
-
-function updateFrequencyBar(frequencyBar, valueContainer, airplane, currentFrequency) {
-    var availableFrequency = Math.floor(airplane.availableFlightMinutes / planLinkInfoByModel[airplane.modelId].flightMinutesRequired)
-    var maxFrequency = availableFrequency + currentFrequency
-    if (currentFrequency == 0) { //set 1 as min
-        valueContainer.val(1)
-    }
-    generateImageBar(frequencyBar.data("emptyIcon"), frequencyBar.data("fillIcon"), maxFrequency, frequencyBar, valueContainer, null, null, updateTotalValues)
-}
-
-function updatePlanLinkInfoWithModelSelected(newModelId, assignedModelId, isRefresh) {
-    selectedModelId = newModelId //modify the global one
-    selectedModel = loadedModelsById[newModelId]
-	if (selectedModelId) {
-		var thisModelPlanLinkInfo = planLinkInfoByModel[selectedModelId]
-		
-
-//		thisModelPlanLinkInfo.airplanes.sort(sortByProperty('airplane.condition', true))
-//		thisModelPlanLinkInfo.airplanes = sortPreserveOrder(thisModelPlanLinkInfo.airplanes, 'frequency', false) //higher frequency first
-		
-		$('#planLinkAirplaneSelect').data('badConditionThreshold', thisModelPlanLinkInfo.badConditionThreshold)
-
-		thisModelPlanLinkInfo.airplanes.sort(function(a, b) {
-		    var result = b.frequency - a.frequency
-		    if (result != 0) {
-		        if (b.frequency == 0 || a.frequency == 0) { //if either one is not assigned to this route at all, then return result ie also higher precedence to compare if airplane is assigned
-		            return result
-		        }
-		    }
-
-		    return a.airplane.condition - b.airplane.condition //otherwise: both assigned or both not assigned, then return lowest condition ones first
-		})
-
-        $('#planLinkAirplaneSelect').empty()
-
-		$.each(thisModelPlanLinkInfo.airplanes, function(key, airplaneEntry) {
-//			var option = $("<option></option>").attr("value", airplane.airplaneId).text("#" + airplane.airplaneId)
-//			option.appendTo($("#planLinkAirplaneSelect"))
-
-			//check existing UI changes if just a refresh
-			if (isRefresh) {
-			    var $existingAirplaneRow = $("#planLinkDetails .frequencyDetail .airplaneRow[data-airplaneId='" + airplaneEntry.airplane.id + "']")
-			    //UI values merge into the airplane/frequency info as we want to preserve previously UI change on refresh
-    			mergeAirplaneEntry(airplaneEntry, $existingAirplaneRow)
-			}
-
-			var airplane = airplaneEntry.airplane
-			airplane.isAssigned = airplaneEntry.frequency >  0
-			var div =  $('<div class="clickable airplaneButton" onclick="toggleAssignedAirplane(this)" style="float: left;"></div>')
-			div.append(getAssignedAirplaneIcon(airplane))
-			div.data('airplane', airplane)
-			div.data('existingFrequency', airplaneEntry.frequency)
-
-			$('#planLinkAirplaneSelect').append(div)
-		})
-		if (thisModelPlanLinkInfo.airplanes.length == 0) {
-		    $('#planLinkDetails .noAirplaneHelp').show()
-		} else {
-		    $('#planLinkDetails .noAirplaneHelp').hide()
-		}
-		toggleUtilizationRate($('#planLinkAirplaneSelect'), $('#planLinkExtendedDetails .toggleUtilizationRateBox'))
-		toggleCondition($('#planLinkAirplaneSelect'), $('#planLinkExtendedDetails .toggleConditionBox'))
-
-
-		$('#planLinkDuration').text(getDurationText(thisModelPlanLinkInfo.duration))
-
-		if (!isRefresh) { //for refresh, do not reload the existing link, otherwise refresh on config change would show the new values in confirmation dialog etc
-		    existingLink = planLinkInfo.existingLink
-        }
-		
-		if (existingLink) {
-			$("#planLinkServiceLevel").val(existingLink.rawQuality / 20)
-		} else {
-			$("#planLinkServiceLevel").val(1)
-		}
-	
-		updateFrequencyDetail(thisModelPlanLinkInfo)
-
-		var serviceLevelBar = $("#serviceLevelBar")
-		generateImageBar(serviceLevelBar.data("emptyIcon"), serviceLevelBar.data("fillIcon"), 5, serviceLevelBar, $("#planLinkServiceLevel"))
-		$("#planLinkExtendedDetails").show()
-	} else {
-		$("#planLinkExtendedDetails").hide()
-	}
-}
-//Merge UI change (though temp) to the data loaded from api service
-//This is used for refresh which we want to reload but keep temp changes from UI
-function mergeAirplaneEntry(airplaneEntry, $airplaneRow) {
-    var frequencyFromUi = $airplaneRow.length ? parseInt($airplaneRow.find(".frequency").val()) : 0
-    var frequencyDelta = frequencyFromUi - airplaneEntry.frequency
-    if (frequencyDelta != 0) { //then UI value is not the same as the original. Do adjustments
-        airplaneEntry.frequency = frequencyFromUi
-        var airplane = airplaneEntry.airplane
-        airplane.availableFlightMinutes = airplane.availableFlightMinutes - (planLinkInfoByModel[airplane.modelId].flightMinutesRequired * frequencyDelta)
-    }
-}
-
-function updateFrequencyDetail(info) {
-    var airplaneEntries = info.airplanes
-    $("#planLinkDetails .frequencyDetail .table-row").remove()
-
-    var isEmpty = true
-    $.each(airplaneEntries, function(index, airplaneEntry) {
-        if (airplaneEntry.frequency > 0) { //only draw for those that are assigned to this link
-            addAirplaneRow($("#planLinkDetails .frequencyDetail"), airplaneEntry.airplane, airplaneEntry.frequency)
-            isEmpty = false
-        }
-    })
-    if (isEmpty) {
-        $("#planLinkDetails .frequencyDetail").append("<div class='table-row empty'><div class='cell'></div><div class='cell'>-</div><div class='cell'>-</div></div>")
-    }
-
-//    updateLimit()
-    updateTotalValues()
-}
-
-
-
-function addAirplaneRow(container, airplane, frequency) {
-    var airplaneRow = $("<div class='table-row airplaneRow'></div>") //airplane bar contains - airplane icon, configuration, frequency
-
-    var configurationDiv = $("<div class='configuration' style='transform: translate(0%, -75%);'></div>")
-    var airplaneUpdateCallback = function(configurationDiv, airplaneId) {
-        return function() {
-            $.ajax({
-                    type: 'GET',
-                    url: "airlines/" + activeAirline.id + "/airplanes/" + airplaneId,
-                    contentType: 'application/json; charset=utf-8',
-                    dataType: 'json',
-                    success: function(result) {
-                        var updatedAirplane = result
-                        //should not redraw the whole airplaneRow as the unsaved frequency change will be reverted
-                        plotSeatConfigurationBar(configurationDiv, updatedAirplane.configuration, updatedAirplane.capacity, spaceMultipliers, true, "10px")
-                        airplaneRow.data("airplane", updatedAirplane)
-                        updateTotalValues()
-                    },
-                    error: function(jqXHR, textStatus, errorThrown) {
-                            console.log(JSON.stringify(jqXHR));
-                            console.log("AJAX error: " + textStatus + ' : ' + errorThrown);
-                    }
-                });
-        }
-    }
-
-    var airplaneCellOuter = $('<div class="cell"></div>')
-    var airplaneCell = $("<div style='display: flex; align-items: center;'></div>")
-    airplaneCellOuter.append(airplaneCell)
-
-    var onclickFunction = 'loadOwnedAirplaneDetails(' + airplane.id + ', null, $(this).data(\'airplaneUpdateCallback\'), true)'
-    var airplaneInspectIcon = $('<div class="clickable-no-highlight" onclick="' + onclickFunction + '" style="display: inline-block; margin-left: 1px; margin-right: 1px;"></div>')
-    airplaneInspectIcon.data("airplaneUpdateCallback", airplaneUpdateCallback(configurationDiv, airplane.id))
-    airplaneInspectIcon.append($('<img src="assets/images/icons/airplane-magnifier.png" title="Inspect airplane #' + airplane.id + '">'))
-    airplaneCell.append(airplaneInspectIcon)
-
-    var airplaneRemovalIcon = $('<div class="clickable-no-highlight" onclick="removeAirplaneFromLink(' + airplane.id + ')" style="display: inline-block; margin-left: 1px; margin-right: 1px;"></div>')
-    airplaneRemovalIcon.append($('<img src="assets/images/icons/airplane-minus.png" title="Unassign airplane #' + airplane.id + '">'))
-    airplaneCell.append(airplaneRemovalIcon)
-
-//    airplaneCell.append($("<span>#" + airplane.id + "</span>"))
-
-    var sharedLinkCount = 0
-    $.each(airplane.linkAssignments, function(linkId, frequency) {
-        if (linkId != selectedLink) {
-            sharedLinkCount ++
-        }
-    })
-    if (sharedLinkCount > 0) {
-        airplaneCell.append($('<img src="assets/images/icons/information.png" title="Shared with ' + sharedLinkCount + ' other route(s)">'))
-    }
-
-    if (!airplane.isReady) {
-        airplaneCell.append($('<img src="assets/images/icons/construction.png" title="Under construction">'))
-    }
-
-    airplaneRow.append(airplaneCellOuter)
-
-
-    var configurationCell = $("<div class='cell'></div>")
-    configurationCell.append(configurationDiv)
-    airplaneRow.append(configurationCell)
-
-    var frequencyBar = $("<div class='frequencyBar cell' data-empty-icon='assets/images/icons/round-dot-grey.png' data-fill-icon='assets/images/icons/round-dot-green.png'></div>")
-    airplaneRow.append(frequencyBar)
-
-    var valueContainer = $("<input class='frequency' type='hidden'>") //so changing the frequency bar would write the new value back to this ...is this necessary? since there's a callback function now...
-    valueContainer.val(frequency)
-    airplaneRow.append(valueContainer)
-    airplaneRow.data("airplane", airplane)
-    airplaneRow.attr('data-airplaneId', airplane.id) //for easier jquery selector
-
-    container.append(airplaneRow)
-    updateFrequencyBar(frequencyBar, valueContainer, airplane, frequency)
-    plotSeatConfigurationBar(configurationDiv, airplane.configuration, airplane.capacity, spaceMultipliers, true, "10px")
-}
-
-function addAirplaneToLink(airplane, frequency) {
-    $("#planLinkDetails .frequencyDetail .table-row.empty").remove()
-    addAirplaneRow($("#planLinkDetails .frequencyDetail"), airplane, frequency)
-    updateTotalValues()
-}
-
-function removeAirplaneFromLink(airplaneId) {
-    $("#planLinkDetails .frequencyDetail .airplaneRow").each(function(index, row){
-        if ($(row).data("airplane").id == airplaneId) {
-            $(row).remove()
-        }
-    })
-    if ($("#planLinkDetails .frequencyDetail .airplaneRow").length == 0) {
-        $("#planLinkDetails .frequencyDetail").append("<div class='table-row empty'><div class='cell'></div><div class='cell'>-</div><div class='cell'>-</div></div>")
-    }
-
-    updateTotalValues()
-
-    //update the available airplane list
-    $('#planLinkAirplaneSelect .airplaneButton').each(function(index, airplaneIcon){
-      var airplane = $(airplaneIcon).data('airplane')
-      if (airplane.id == airplaneId) {
-        airplane.isAssigned = false
-        $(airplaneIcon).find('img').replaceWith(getAssignedAirplaneImg(airplane))
-      }
-    })
-}
-
-
-//Get capacity based on current UI status
-function getPlanLinkCapacity() {
-    var currentFrequency = 0 //airplanes that are ready
-    var currentCapacity = { "economy" : 0, "business" : 0, "first" : 0}
-
-    var futureFrequency = 0 //airplanes that are ready + under construction
-    var futureCapacity = { "economy" : 0, "business" : 0, "first" : 0}
-    var hasUnderConstructionAirplanes = false
-
-    $("#planLinkDetails .frequencyDetail .airplaneRow").each(function(index, airplaneRow) {
-       frequency = parseInt($(airplaneRow).find(".frequency").val())
-       configuration = $(airplaneRow).data("airplane").configuration
-
-       futureFrequency += frequency
-       futureCapacity.economy += configuration.economy * frequency
-       futureCapacity.business += configuration.business * frequency
-       futureCapacity.first += configuration.first * frequency
-
-       if ($(airplaneRow).data("airplane").isReady) {
-           currentFrequency += frequency
-           currentCapacity.economy += configuration.economy * frequency
-           currentCapacity.business += configuration.business * frequency
-           currentCapacity.first += configuration.first * frequency
-       } else {
-            hasUnderConstructionAirplanes = true
-       }
-    })
-
-    if (hasUnderConstructionAirplanes) {
-        return { "current" : { "capacity" : currentCapacity, "frequency" : currentFrequency }, "future" : { "capacity" : futureCapacity, "frequency" : futureFrequency }}
-    } else {
-        return { "current" : { "capacity" : currentCapacity, "frequency" : currentFrequency }}
-    }
-}
-
-
-// Update total frequency and capacity
-function updateTotalValues() {
-    var planCapacity = getPlanLinkCapacity()
-    var currentCapacity = planCapacity.current.capacity
-    var futureFrequency = planCapacity.future ? planCapacity.future.frequency : planCapacity.current.frequency
-    var futureCapacity = planCapacity.future ? planCapacity.future.capacity : planCapacity.current.capacity
-
-    $(".frequencyDetailTotal .total").text(futureFrequency)
-
-    $('#planLinkCapacity').text(toLinkClassValueString(currentCapacity))
-    if (planCapacity.future) {
-        $("#planLinkDetails .future .capacity").text(toLinkClassValueString(futureCapacity))
-        $("#planLinkDetails .future").show()
-    } else {
-        $("#planLinkDetails .future").hide()
-    }
-
-
-    $('#planLinkAirplaneSelect').removeClass('glow')
-    $('.noAirplaneHelp').removeClass('glow')
-    if (futureFrequency == 0) {
-        disableButton($("#planLinkDetails .modifyLink"), "Must assign airplanes and frequency")
-
-        var thisModelPlanLinkInfo = planLinkInfoByModel[selectedModelId]
-        if (thisModelPlanLinkInfo.airplanes.length == 0) {
-            $('.noAirplaneHelp').addClass('glow')
-        } else {
-            $('#planLinkAirplaneSelect').addClass('glow')
-        }
-    } else {
-        enableButton($("#planLinkDetails .modifyLink"))
-    }
-    getLinkStaffingInfo()
-
-    $('#planLinkEstimatedDifficulty').remove('.remarks')
-    getLinkNegotiation(function(result) {
-        if (result.negotiationInfo.finalRequirementValue) {
-            $('#planLinkEstimatedDifficulty').text(result.negotiationInfo.finalRequirementValue.toFixed(2))
-        } else {
-            if (result.negotiationInfo.remarks) {
-                $('#planLinkEstimatedDifficulty').empty()
-                var $remarksSpan = $('<span class="remarks glow"></span>').appendTo($('#planLinkEstimatedDifficulty'))
-                $remarksSpan.text(result.negotiationInfo.remarks)
-            } else if (futureFrequency > 0) { //otherwise it might just overwrite estimated difficulty on new link
-                $('#planLinkEstimatedDifficulty').text('-')
-            }
-        }
-    })
-}
-
-
-function getAssignedAirplaneIcon(airplane) {
-	var badConditionThreshold = $('#planLinkAirplaneSelect').data('badConditionThreshold')
-	return getAirplaneIcon(airplane, badConditionThreshold, airplane.isAssigned)
-}
-
-function getAssignedAirplaneImg(airplane) {
-	var badConditionThreshold = $('#planLinkAirplaneSelect').data('badConditionThreshold')
-	return getAirplaneIconImg(airplane, badConditionThreshold, airplane.isAssigned)
-}
-
-
-function toggleAssignedAirplane(iconSpan) {
-	var airplane = $(iconSpan).data('airplane')
-	var existingFrequency =  $(iconSpan).data('existingFrequency')
-	if (airplane.isAssigned) {
-		airplane.isAssigned = false
-	} else {
-		airplane.isAssigned = true
-	}
-	$(iconSpan).find('img').replaceWith(getAssignedAirplaneImg(airplane))
-
-	if (airplane.isAssigned) { //add to the airplane frequency detail
-        addAirplaneToLink(airplane, existingFrequency)
-	} else { //remove from the airplane frequency detail
-	    removeAirplaneFromLink(airplane.id)
-	}
-}
-
-function getAssignedAirplaneFrequencies() {
-	var assignedAirplaneFrequencies = {} //key airplaneId, value frequeuncy
-	$('#planLinkDetails .frequencyDetail').find('.airplaneRow').each(function(index, airplaneRow) {
-		var airplane = $(airplaneRow).data("airplane")
-        assignedAirplaneFrequencies[airplane.id] = parseInt($(airplaneRow).find('.frequency').val())
-	})
-	
-	return assignedAirplaneFrequencies
-}
-
-function createLink() {
-	if ($("#planLinkFromAirportId").val() && $("#planLinkToAirportId").val()) {
-		var airlineId = activeAirline.id
-		var url = "airlines/" + airlineId + "/links"
-	    //console.log("selected " + $("#planLinkAirplaneSelect").val())
-	    var configuration = planLinkInfoByModel[$("#planLinkModelSelect").val()].configuration
-	    var linkData = { 
-			"fromAirportId" : parseInt($("#planLinkFromAirportId").val()), 
-			"toAirportId" : parseInt($("#planLinkToAirportId").val()),
-			//"airplanes" : $("#planLinkAirplaneSelect").val().map(Number),
-			airplanes : getAssignedAirplaneFrequencies(),
-			"airlineId" : airlineId,
-			//"configuration" : { "economy" : configuration.economy, "business" : configuration.business, "first" : configuration.first},
-			"price" : { "economy" : parseInt($("#planLinkEconomyPrice").val()), "business" : parseInt($("#planLinkBusinessPrice").val()), "first" : parseInt($("#planLinkFirstPrice").val())},
-			//"frequency" : parseInt($("#planLinkFrequency").val()),
-			"model" : parseInt($("#planLinkModelSelect").val()),
-			"rawQuality" : parseInt($("#planLinkServiceLevel").val()) * 20,
-			"assignedDelegates" : assignedDelegates }
-		$.ajax({
-			type: 'PUT',
-			url: url,
-		    data: JSON.stringify(linkData),
-		    contentType: 'application/json; charset=utf-8',
-		    dataType: 'json',
-		    success: function(savedLink) {
-		    	var isSuccessful
-		    	closeModal($('#linkConfirmationModal'))
-                if (savedLink.negotiationResult) {
-                    isSuccessful = savedLink.negotiationResult.isSuccessful
-                    if (isSuccessful) {
-                        negotiationAnimation(savedLink, refreshSavedLink, savedLink)
-                    } else {
-                        negotiationAnimation(savedLink, updateTopBarDelegates, activeAirline.id)
-                    }
-                } else {
-                    refreshSavedLink(savedLink)
-                }
-		    },
-	        error: function(jqXHR, textStatus, errorThrown) {
-		            console.log(JSON.stringify(jqXHR));
-		            console.log("AJAX error: " + textStatus + ' : ' + errorThrown);
-		    },
-		    beforeSend: function() {
-                $('body .loadingSpinner').show()
-            },
-            complete: function(){
-                $('body .loadingSpinner').hide()
-            }
-		});
-	}
-}
-
-function deleteLink() {
-	var linkId = $('#actionLinkId').val()
-	$.ajax({
-		type: 'DELETE',
-		url: "airlines/" + activeAirline.id + "/links/" + linkId,
-	    success: function() {
-	    	$("#linkDetails").fadeOut(200)
-	    	updateLinksInfo()
-	    	deselectLink()
-	    	
-	    	if ($('#linksCanvas').is(':visible')) { //reload the links table then
-		    	loadLinksTable()
-    		}
-	    },
-        error: function(jqXHR, textStatus, errorThrown) {
-	            console.log(JSON.stringify(jqXHR));
-	            console.log("AJAX error: " + textStatus + ' : ' + errorThrown);
-	    }
-	});
-}
-
-function getLinkStaffingInfo() {
-    var airlineId = activeAirline.id
-    var url = "airlines/" + airlineId + "/link-overtime-compensation"
-    //console.log("selected " + $("#planLinkAirplaneSelect").val())
-    var configuration = planLinkInfoByModel[$("#planLinkModelSelect").val()].configuration
-    var linkData = {
-        "fromAirportId" : parseInt($("#planLinkFromAirportId").val()),
-        "toAirportId" : parseInt($("#planLinkToAirportId").val()),
-        //"airplanes" : $("#planLinkAirplaneSelect").val().map(Number),
-        airplanes : getAssignedAirplaneFrequencies(),
-        "airlineId" : airlineId,
-        //"configuration" : { "economy" : configuration.economy, "business" : configuration.business, "first" : configuration.first},
-        "price" : { "economy" : parseInt($("#planLinkEconomyPrice").val()), "business" : parseInt($("#planLinkBusinessPrice").val()), "first" : parseInt($("#planLinkFirstPrice").val())},
-        //"frequency" : parseInt($("#planLinkFrequency").val()),
-        "model" : parseInt($("#planLinkModelSelect").val()),
-        "rawQuality" : parseInt($("#planLinkServiceLevel").val()) * 20,
-        "assignedDelegates" : assignedDelegates }
-=======
-function loadGenericTransits(airport) {
->>>>>>> b2e61f78
-    $.ajax({
-        type: 'GET',
-        url: "airports/" + activeAirportId + "/generic-transits",
-        contentType: 'application/json; charset=utf-8',
-        dataType: 'json',
-        success: function(transits) {
-            $('#genericTransitModal .table.genericTransits').data('transits', transits) //set the loaded data to modal as well
-            $('#airportDetailsNearbyAirportCount').text(transits.length)
-
-        },
-        error: function(jqXHR, textStatus, errorThrown) {
-                console.log(JSON.stringify(jqXHR));
-                console.log("AJAX error: " + textStatus + ' : ' + errorThrown);
-        }
-	});
-
-}
-
-function updateAirportRating(rating) {
-    var fullStarSource = "assets/images/icons/star.png"
-    var halfStarSource = "assets/images/icons/star-half.png"
-    var fullFireSource = "assets/images/icons/fire.png"
-    var halfFireSource = "assets/images/icons/fire-small.png"
-    $("#airportCanvas .economicRating").append(getHalfStepImageBarByValue(fullStarSource, halfStarSource, 10, rating.economicRating).css({ 'display' : 'inline-block', 'vertical-align' : 'text-bottom'}))
-    $("#airportCanvas .economicRating").append(getRatingSpan(rating.economicRating, true).css('margin-left', '5px'))
-    $("#airportCanvas .countryRating").append(getHalfStepImageBarByValue(fullStarSource, halfStarSource, 10, rating.countryRating).css({ 'display' : 'inline-block', 'vertical-align' : 'text-bottom'}))
-    $("#airportCanvas .countryRating").append(getRatingSpan(rating.countryRating, true).css('margin-left', '5px'))
-    $("#airportCanvas .competitionRating").append(getHalfStepImageBarByValue(fullFireSource, halfFireSource, 10, rating.competitionRating).css({ 'display' : 'inline-block', 'vertical-align' : 'text-bottom'}))
-    $("#airportCanvas .competitionRating").append(getRatingSpan(rating.competitionRating, false).css('margin-left', '5px'))
-    $("#airportCanvas .difficulty").append(getHalfStepImageBarByValue(fullFireSource, halfFireSource, 10, rating.difficulty).css({ 'display' : 'inline-block', 'vertical-align' : 'text-bottom'}))
-    $("#airportCanvas .difficulty").append(getRatingSpan(rating.difficulty, false).css('margin-left', '5px'))
-}
-
-//if inverse is true then higher the rating, easier it is
-function getRatingSpan(rating, inverse) {
-    var $span = $('<span></span')
-    var value = inverse ? 100 - rating : rating
-    var description
-    if (value <= 30) {
-        description = "very easy"
-    } else if (value <= 50) {
-        description = "easy"
-    } else if (value <= 70) {
-        description = "quite challenging"
-    } else if (value <= 90) {
-        description = "challenging"
-    } else {
-        description = "very challenging"
-    }
-    $span.text(rating + " (" + description + ")")
-
-    return $span
-}
-
-function updateFacilityList(statistics) {
-	$('#airportDetailsHeadquarterList').children('.table-row').remove()
-	$('#airportDetailsBaseList').children('.table-row').remove()
-	$('#airportDetailsLoungeList').children('.table-row').remove()
-	
-	
-	var hasHeadquarters = false
-	var hasBases = false
-	var hasLounges = false
-	$.each(statistics.bases, function(index, base) {
-		var row = $("<div class='table-row clickable' data-link='rival'></div>")
-		row.append("<div class='cell'>" +  getAirlineSpan(base.airlineId, base.airlineName) + "</div>")
-		row.append("<div class='cell' style='text-align: right;'>" + getCountryFlagImg(base.airlineCountryCode) + "</div>")
-		row.append("<div class='cell' style='text-align: right;'>" + base.scale + "</div>")
-		row.click(function() {
-		    showRivalsCanvas(base.airlineId)
-		})
-
-		var linkCount = 0;
-		$.each(statistics.linkCountByAirline, function(index, entry) {
-			if (entry.airlineId == base.airlineId) {
-				linkCount = entry.linkCount;
-				return false; //break
-			}
-		});
-		var passengers = 0
-		$.each(statistics.airlineDeparture, function(index, entry) {
-			if (entry.airlineId == base.airlineId) {
-				passengers += entry.passengers;
-				return false; //break
-			}
-		});
-		$.each(statistics.airlineArrival, function(index, entry) {
-			if (entry.airlineId == base.airlineId) {
-				passengers += entry.passengers;
-				return false; //break
-			}
-		});
-		
-		row.append("<div class='cell' style='text-align: right;'>" + linkCount + "</div>")
-		row.append("<div class='cell' style='text-align: right;'>" + commaSeparateNumber(passengers) + "</div>")
-		
-		if (base.headquarter) {
-			$('#airportDetailsHeadquarterList').append(row)
-			hasHeadquarters = true
-		} else {
-			$('#airportDetailsBaseList').append(row)
-			hasBases = true
-		}
-	})
-	
-	$.each(statistics.lounges, function(index, loungeStats) {
-		var lounge = loungeStats.lounge
-		var row = $("<div class='table-row clickable' data-link='rival'></div>")
-		row.append("<div class='cell'>" +  getAirlineSpan(lounge.airlineId, htmlEncode(lounge.airlineName)) + "</div>")
-		row.append("<div class='cell'>" + lounge.name + "</div>")
-		row.append("<div class='cell' style='text-align: right;'>" + lounge.level + "</div>")
-		row.append("<div class='cell' style='text-align: right;'>" + lounge.status + "</div>")
-		row.append("<div class='cell' style='text-align: right;'>" + commaSeparateNumber(loungeStats.selfVisitors) + "</div>")
-		row.append("<div class='cell' style='text-align: right;'>" + commaSeparateNumber(loungeStats.allianceVisitors) + "</div>")
-		row.click(
-		    function() {
-        	   showRivalsCanvas(lounge.airlineId)
-        })
-		
-		$('#airportDetailsLoungeList').append(row)
-		hasLounges = true
-	})
-
-	populateNavigation($('#airportCanvas'))
-	
-	if (!hasHeadquarters) {
-		var emptyRow = $("<div class='table-row'></div>")
-		emptyRow.append("<div class='cell'>-</div>")
-		emptyRow.append("<div class='cell' style='text-align: right;'>-</div>")
-		emptyRow.append("<div class='cell' style='text-align: right;'>-</div>")
-		emptyRow.append("<div class='cell' style='text-align: right;'>-</div>")
-		emptyRow.append("<div class='cell' style='text-align: right;'>-</div>")
-		$('#airportDetailsHeadquarterList').append(emptyRow)
-	}
-	if (!hasBases) {
-		var emptyRow = $("<div class='table-row'></div>")
-		emptyRow.append("<div class='cell'>-</div>")
-		emptyRow.append("<div class='cell' style='text-align: right;'>-</div>")
-		emptyRow.append("<div class='cell' style='text-align: right;'>-</div>")
-		emptyRow.append("<div class='cell' style='text-align: right;'>-</div>")
-		emptyRow.append("<div class='cell' style='text-align: right;'>-</div>")
-		$('#airportDetailsBaseList').append(emptyRow)
-	}
-	if (!hasLounges) {
-		var emptyRow = $("<div class='table-row'></div>")
-		emptyRow.append("<div class='cell'>-</div>")
-		emptyRow.append("<div class='cell' style='text-align: right;'>-</div>")
-		emptyRow.append("<div class='cell' style='text-align: right;'>-</div>")
-		emptyRow.append("<div class='cell' style='text-align: right;'>-</div>")
-		emptyRow.append("<div class='cell' style='text-align: right;'>-</div>")
-		emptyRow.append("<div class='cell' style='text-align: right;'>-</div>")
-		$('#airportDetailsLoungeList').append(emptyRow)
-	}
-}
-
-
-function getAirports() {
-    markers = undefined
-	$.getJSON( "airports", function( data ) {
-	      airports = data
-		  addMarkers(data)
-	});
-}
-
-function addMarkers(airports) {
-    var infoWindow = new google.maps.InfoWindow({
-		maxWidth : 250
-	})
-	var originalOpacity = 0.7
-	currentZoom = map.getZoom()
-
-	google.maps.event.addListener(infoWindow, 'closeclick',function(){
-       if (infoWindow.marker) {
-        infoWindow.marker.setOpacity(originalOpacity)
-       }
-    });
-
-	var resultMarkers = {}
-	for (i = 0; i < airports.length; i++) {
-		  var airportInfo = airports[i]
-		  var position = {lat: airportInfo.latitude, lng: airportInfo.longitude};
-		  var icon = getAirportIcon(airportInfo)
-//          if (airportInfo.championAirlineName) {
-//            console.log(airportInfo.name + "-> " + airportInfo.championAirlineName)
-//          }
-
-		  
-		  var marker = new google.maps.Marker({
-			    position: position,
-			    map: map,
-			    title: airportInfo.name,
-//			    airportName: airportInfo.name,
-//		  		airportCode: airportInfo.iata,
-//		  		airportCity: airportInfo.city,
-//		  		airportId: airportInfo.id,
-//		  		airportSize: airportInfo.size,
-//		  		airportPopulation: airportInfo.population,
-//		  		airportIncomeLevel: airportInfo.incomeLevel,
-//		  		airportCountryCode: airportInfo.countryCode,
-//		  		airportZone : airportInfo.zone,
-//		  		airportAvailableSlots: airportInfo.availableSlots,
-                opacity: originalOpacity,
-		  		airport : airportInfo,
-		  		icon: icon,
-		  		originalIcon: icon, //so we can flip back and forth
-			  });
-		  if (airportInfo.championAirlineId) {
-            marker.championIcon = '/airlines/' + airportInfo.championAirlineId + '/logo'
-            marker.championAirlineName = airportInfo.championAirlineName
-            marker.contested = airportInfo.contested
-          }
-
-		  
-		  var zIndex = airportInfo.size * 10 
-		  var sizeAdjust = Math.floor(airportInfo.population / 1000000) //add something extra due to pop
-		  if (sizeAdjust > 9) {
-			sizeAdjust = 9;
-		  }
-		  zIndex += sizeAdjust
-		  
-		  marker.setZIndex(zIndex); //major airport should have higher index
-
-		  marker.addListener('click', function() {
-			  infoWindow.close();
-			  if (infoWindow.marker && infoWindow.marker != this) {
-			    infoWindow.marker.setOpacity(originalOpacity)
-              }
-			  
-			  activeAirport = this.airport
-			  
-			  var isBase = false;
-			  
-			  if (activeAirline) {
-				  updateBaseInfo(this.airport.id)
-			  }
-			  $("#airportPopupName").text(this.airport.name)
-			  $("#airportPopupIata").text(this.airport.iata)
-			  $("#airportPopupCity").html(this.airport.city + "&nbsp;" + getCountryFlagImg(this.airport.countryCode))
-			  $("#airportPopupZone").text(zoneById[this.airport.zone])
-			  $("#airportPopupSize").text(this.airport.size)
-			  $("#airportPopupPopulation").text('-') //wait for extended details
-			  $("#airportPopupIncomeLevel").text('-') //wait for extended details
-			  $("#airportPopupOpenness").html(getOpennessSpan(loadedCountriesByCode[this.airport.countryCode].openness))
-			  $("#airportPopupMaxRunwayLength").html(this.airport.runwayLength + "&nbsp;m")
-			  updateAirportExtendedDetails(this.airport.id, this.airport.countryCode)
-			  //updateAirportSlots(this.airport.id)
-			  
-			  $("#airportPopupId").val(this.airport.id)
-			  var popup = $("#airportPopup").clone()
-			  populateNavigation(popup)
-			  popup.show()
-			  infoWindow.setContent(popup[0])
-			  infoWindow.open(map, this);
-			  infoWindow.marker = this
-			  
-			  activeAirportPopupInfoWindow = infoWindow
-			  
-			  if (activeAirline) {
-				  if (!activeAirline.headquarterAirport) {
-					  $("#planToAirportButton").hide()
-				  } else {
-					  $("#planToAirportButton").show()
-				  }
-			  } else {
-				  $("#planToAirportButton").hide()
-			  }
-			  
-		  });
-
-		  marker.addListener('mouseover', function(event) {
-               this.setOpacity(0.9)
-            })
-            marker.addListener('mouseout', function(event) {
-                if (infoWindow.marker != this) {
-                    this.setOpacity(originalOpacity)
-                }
-            })
-
-
-		  marker.setVisible(isShowMarker(marker, currentZoom))
-
-
-		  resultMarkers[airportInfo.id] = marker
-	}
-	//now assign it to markers to indicate that it's ready
-	markers = resultMarkers
-}
-
-function planToAirportFromInfoWindow() {
-	closeAirportInfoPopup();
-	planToAirport($('#airportPopupId').val(), $('#airportPopupName').text())
-}
-
-function removeMarkers() {
-	$.each(markers, function(key, marker) {
-		marker.setMap(null)
-	});
-	markers = {}
-}
-
-function addCityMarkers(airportMap, airport) {
-	var cities = airport.citiesServed
-	var infoWindow = new google.maps.InfoWindow({
-		maxWidth : 500
-	})
-	var cityMarkerIcon = $("#airportMap").data("cityMarker")
-	var townMarkerIcon = $("#airportMap").data("townMarker")
-	var villageMarkerIcon = $("#airportMap").data("villageMarker")
-	
-
-	cities.sort(sortByProperty("population", false))
-	var count = 0
-	$.each(cities, function( key, city ) {
-		if (++ count > 20) { //do it for top 20 cities only
-			return false
-		}	
-		var icon
-		if (city.population >= 500000) {
-			icon = cityMarkerIcon
-		} else if (city.population >= 100000) {
-			icon = townMarkerIcon
-		} else {
-			icon = villageMarkerIcon
-		}
-		var position = {lat: city.latitude, lng: city.longitude};
-		  var marker = new google.maps.Marker({
-			    position: position,
-			    map: airportMap,
-			    title: city.name,
-			    cityInfo : city,
-			    icon : icon
-			  });
-		  airportMapMarkers.push(marker)
-		  
-		  marker.addListener('click', function() {
-			  infoWindow.close();
-			  var city = this.cityInfo
-			  $("#cityPopupName").text(city.name)
-			  $("#cityPopupPopulation").text(commaSeparateNumber(city.population))
-			  $("#cityPopupIncomeLevel").text(city.incomeLevel)
-			  $("#cityPopupCountryCode").text(city.countryCode)
-			  $("#cityPopupCountryCode").append("<img class='flag' src='assets/images/flags/" + city.countryCode + ".png' />")
-			  $("#cityPopupId").val(city.id)
-			   
-			  
-			  
-///////////////
-				 ///////////////////////////!!!!!!!!!!
-			$.ajax({
-				type: 'GET',
-				url: "cities/" + city.id + "/airportShares",
-			    contentType: 'application/json; charset=utf-8',
-			    dataType: 'json',
-//			    async: false,
-			    success: function(airportShares) {
-			    	plotAirportShares(airportShares, airport.id, $("#cityPie"))
-			    },
-			    error: function(jqXHR, textStatus, errorThrown) {
-			            console.log(JSON.stringify(jqXHR));
-			            console.log("AJAX error: " + textStatus + ' : ' + errorThrown);
-			    }
-			});
-
-			var popup = $("#cityPopup").clone()
-            popup.show()
-            infoWindow.setContent(popup[0])
-			infoWindow.open(airportMap, this);
-			  
-			  
-			/////////////////////!!!!!!!!!!!!!!!
-		 ///////////////
-		  });
-		  //marker.setVisible()
-	});
-}
-
-
-
-function isShowMarker(marker, zoom) {
-	if (championMapMode && !marker.championIcon) {
-	    return false
-    }
-    return (marker.isBase) || ((zoom >= 4) && (zoom + marker.airport.size / 2 >= 7.5)) //start showing size >= 7 at zoom 4
-}
-
-function updateBaseInfo(airportId) {
-	$("#buildHeadquarterButton").hide()
-	//$("#buildBaseButton").hide()
-	$("#airportIcons .baseIcon").hide()
-	
-	if (!activeAirline.headquarterAirport) {
-	  $("#buildHeadquarterButton").show()
-	} else {
-	  var baseAirport
-	  for (i = 0; i < activeAirline.baseAirports.length; i++) {
-		  if (activeAirline.baseAirports[i].airportId == airportId) {
-			  baseAirport = activeAirline.baseAirports[i]
-			  break
-		  }
-	  }
-	  if (baseAirport){ //a base
-		  if (baseAirport.headquarter){ //a HQ
-			$("#popupHeadquarterIcon").show() 
-		  } else { 
-			$("#popupBaseIcon").show()
-		  }
-		}
-	}
-}
-
-function updateAirportLoyalistDetails(airport) {
-    var url = "airports/" + airport.id + "/loyalist-data"
-    var $table = $('#airportCanvas .loyalistDelta')
-    $table.find('.table-row').remove()
-
-    if (activeAirline) {
-        url += "?airlineId=" + activeAirline.id
-    }
-    $.ajax({
-		type: 'GET',
-		url: url,
-	    contentType: 'application/json; charset=utf-8',
-	    dataType: 'json',
-	    success: function(result) {
-	        var currentData = result.current
-
-            $.each(result.airlineDeltas, function(index, deltaEntry) {
-                var airlineName = deltaEntry.airlineName
-                var airlineId = deltaEntry.airlineId
-                var deltaText = (deltaEntry.passengers >= 0) ? ("+" + deltaEntry.passengers) : deltaEntry.passengers
-                var $row = $('<div class="table-row clickable" data-link="rival"><div class="cell">' + getAirlineSpan(airlineId, airlineName) + '</div><div class="cell" style="text-align:right">' + deltaText + '</div></div>')
-                $row.click(function() {
-                    showRivalsCanvas(deltaEntry.airlineId)
-                })
-                $table.append($row)
-            })
-
-	    	assignAirlineColors(currentData, "airlineId")
-
-	    	plotPie(currentData, activeAirline ? activeAirline.name : null , $("#airportCanvas .loyalistPie"), "airlineName", "amount")
-	    	plotLoyalistHistoryChart(result.history, $("#loyalistHistoryModal .loyalistHistoryChart"))
-            populateNavigation($('#airportCanvas'))
-	    },
-	    error: function(jqXHR, textStatus, errorThrown) {
-	            console.log(JSON.stringify(jqXHR));
-	            console.log("AJAX error: " + textStatus + ' : ' + errorThrown);
-	    }
-	});
-}
-
-function showLoyalistHistoryModal() {
-    $("#loyalistHistoryModal").fadeIn(500)
-}
-
-function refreshAirportExtendedDetails(airport) {
-    //clear the old values
-	if (activeAirline && activeAirline.headquarterAirport) { //if this airline has picked headquarter
-	    var airlineId = activeAirline.id
-        var hasMatch = false
-        $.each(airport.appealList, function( key, appeal ) {
-            if (appeal.airlineId == airlineId) {
-                if (airport.bonusList[airlineId]) {
-                    if (airport.bonusList[airlineId].loyalty > 0) {
-                        $(".airportLoyaltyBonus").text("(+" + airport.bonusList[airlineId].loyalty + ")")
-                        $(".airportLoyaltyBonus").show()
-                        $('#appealBonusDetailsTooltip').data('loyaltyBreakdown', airport.bonusList[airlineId].loyaltyBreakdown)
-                        $('.airportLoyaltyBonusTrigger').show()
-                    } else {
-                        $(".airportLoyaltyBonus").hide()
-                        $('.airportLoyaltyBonusTrigger').hide()
-                    }
-                }
-
-                var fullHeartSource = "assets/images/icons/heart.png"
-                var halfHeartSource = "assets/images/icons/heart-half.png"
-                var emptyHeartSource = "assets/images/icons/heart-empty.png"
-
-                $(".airportLoyalty").empty()
-                getPaddedHalfStepImageBarByValue(fullHeartSource, halfHeartSource, emptyHeartSource, 10, appeal.loyalty).css({'display' : 'inline-block', width: '85px'}).appendTo($("#airportCanvas .airportLoyalty"))
-
-                $(".airportLoyalty").append(appeal.loyalty)
-
-                hasMatch = true
-            }
-        });
-        if (!hasMatch) {
-            $(".airportLoyalty").text("0")
-        }
-
-//        var relationshipValue = loadedCountriesByCode[airport.countryCode].mutualRelationship
-//        if (typeof relationshipValue != 'undefined') {
-//            $(".airportRelationship").text(getCountryRelationshipDescription(relationshipValue))
-//        } else {
-//            $(".airportRelationship").text('-')
-//        }
-    }
-    var $populationSpan = getBoostSpan(airport.population, airport.populationBoost, $('#populationDetailsTooltip'))
-    $("#airportPopupPopulation").html($populationSpan)
-
-    var $incomeLevelSpan = getBoostSpan(airport.incomeLevel, airport.incomeLevelBoost , $('#incomeDetailsTooltip'))
-    $("#airportPopupIncomeLevel").html($incomeLevelSpan)
-
-    $(".airportFeatures .feature").remove()
-    $.each(airport.features, function(index, feature) {
-        var $popupFeatureDiv = $("<div class='feature' style='display:inline-flex'><img src='assets/images/icons/airport-features/" + feature.type + ".png' title='" + feature.title + "'; style='vertical-align: bottom;'></div>").appendTo($("#airportPopup .airportFeatures"))
-        var $popupFeatureSpan
-        if (feature.boosts && feature.boosts.length > 0) {
-            $popupFeatureSpan = getBoostSpan(feature.strength, feature.boosts, createIfNotExist($('#boostDetailsTooltipTemplate'), feature.type + "Tooltip"))
-        } else {
-            $popupFeatureSpan = $('<span>' + (feature.strength > 0 ? feature.strength : '') + '</span>')
-        }
-        $popupFeatureDiv.append($popupFeatureSpan)
-
-        var $featureDiv = $("<div class='feature'><img src='assets/images/icons/airport-features/" + feature.type + ".png'; style='margin-right: 5px;'></div>")
-        $featureDiv.css({ 'display' : "flex", 'align-items' : "center", 'padding' : "2px 0" })
-        var featureText = feature.title
-        if (feature.strength != 0) {
-            if (feature.boosts && feature.boosts.length > 0) {
-                featureText += " (strength: <span style='color: #41A14D'>" + feature.strength + "</span>)"
-            } else {
-                featureText += " (strength: " + feature.strength + ")"
-            }
-        }
-        var $featureDescription = $('<span><span>').text(feature.title)
-
-         if (feature.strength != 0) {
-            var $featureStrengthSpan = $('<span>(strength:&nbsp;</span>')
-            if (feature.boosts && feature.boosts.length > 0) {
-                var $boostSpan = getBoostSpan(feature.strength, feature.boosts, createIfNotExist($('#boostDetailsTooltipTemplate'), feature.type + "Tooltip"))
-                $featureStrengthSpan.append($boostSpan)
-                $featureStrengthSpan.append('<span>)</span>')
-            } else {
-                $featureStrengthSpan.append('<span>' + feature.strength + ')</span>')
-            }
-            $featureDescription.append($featureStrengthSpan)
-        }
-
-        $featureDiv.append($featureDescription)
-        $("#airportCanvas .airportFeatures").append($featureDiv)
-    })
-}
-
-function updateAirportExtendedDetails(airportId, countryCode) {
-	//clear the old values
-	$(".airportLoyalty").text('-')
-	$(".airportRelationship").text('-')
-	$(".airportLoyaltyBonus").hide()
-    $('.airportLoyaltyBonusTrigger').hide()
-	$("#airportIcons .feature").hide()
-
-    $.ajax({
-        type: 'GET',
-        url: "airports/" + airportId,
-        contentType: 'application/json; charset=utf-8',
-        dataType: 'json',
-        success: function(airport) {
-            refreshAirportExtendedDetails(airport)
-        },
-        error: function(jqXHR, textStatus, errorThrown) {
-                console.log(JSON.stringify(jqXHR));
-                console.log("AJAX error: " + textStatus + ' : ' + errorThrown);
-        }
-    });
-
-    $("#airportCanvas .countryRelationship .total").text("-")
-    $("#airportCanvas .airlineTitle").text("-")
-    if (activeAirline) {
-        $.ajax({
-            type: 'GET',
-            url: "/countries/" + countryCode + "/airline/" + activeAirline.id,
-            contentType: 'application/json; charset=utf-8',
-            dataType: 'json',
-            success: function(info) {
-                var relationship = info.relationship
-                var relationshipSpan = getAirlineRelationshipDescriptionSpan(relationship.total)
-                $("#airportCanvas .countryRelationship .total").html(relationshipSpan)
-                var $relationshipDetailsIcon = $("#airportCanvas .countryRelationship .detailsIcon")
-                $relationshipDetailsIcon.data("relationship", relationship)
-                $relationshipDetailsIcon.data("title", info.title)
-                $relationshipDetailsIcon.data("countryCode", countryCode)
-                $relationshipDetailsIcon.show()
-
-                var title = info.title
-                updateAirlineTitle(title, $("#airportCanvas img.airlineTitleIcon"), $("#airportCanvas .airlineTitle"))
-            },
-            error: function(jqXHR, textStatus, errorThrown) {
-                    console.log(JSON.stringify(jqXHR));
-                    console.log("AJAX error: " + textStatus + ' : ' + errorThrown);
-            }
-        });
-    } else {
-        $("#airportCanvas .countryRelationship .detailsIcon").hide()
-    }
-}
-
-//function updateBuildBaseButton(airportZone) { //check if the zone already has base
-//	for (i = 0; i < activeAirline.baseAirports.length; i++) {
-//	  if (activeAirline.baseAirports[i].airportZone == airportZone) {
-//		  return //no 2nd base in the zone but different country for now
-//	  }
-//	}
-//	
-//	//$("#buildBaseButton").show()
-//}
-
-var championMapMode = false
-var contestedMarkers = []
-function toggleChampionMap() {
-   var zoom = map.getZoom();
-   championMapMode = !championMapMode
-    $.each(markers, function(index, marker) {
-        if (championMapMode) {
-            if (marker.championIcon) {
-                marker.previousIcon = marker.icon
-                marker.previousTitle = marker.title
-                //marker.setIcon(marker.championIcon)
-                marker.setIcon(marker.championIcon)
-                var title = marker.title + " - " + marker.championAirlineName
-        //        google.maps.event.clearListeners(marker, 'mouseover');
-        //        google.maps.event.clearListeners(marker, 'mouseout');
-                if (marker.contested) {
-                    addContestedMarker(marker)
-                    title += " (contested by " + marker.contested + ")"
-                }
-                marker.setTitle(title)
-            } else {
-                marker.setVisible(false)
-            }
-        } else {
-
-            if (marker.championIcon) {
-                marker.setTitle(marker.previousTitle)
-                marker.setIcon(marker.previousIcon)
-            }
-            while (contestedMarkers.length > 0) {
-                var contestedMarker = contestedMarkers.pop()
-                contestedMarker.setMap(null)
-            }
-            marker.setVisible(isShowMarker(marker, zoom))
-            updateAirportMarkers(activeAirline)
-        }
-    })
-
-}
-
-function addContestedMarker(airportMarker) {
-    var contestedMarker = new google.maps.Marker({
-        position: airportMarker.getPosition(),
-        map,
-        title: "Contested",
-        icon: { anchor: new google.maps.Point(-5,15), url: "assets/images/icons/fire.png" },
-        zIndex: 500
-      });
-    //marker.setVisible(isShowMarker(airportMarker, zoom))
-    contestedMarker.bindTo("visible", airportMarker)
-    contestedMarker.setZIndex(airportMarker.getZIndex() + 1)
-    contestedMarkers.push(contestedMarker)
-}
-
-
-function updateAirportBaseMarkers(newBaseAirports, relatedFlightPaths) {
-    //reset baseMarkers
-    $.each(baseMarkers, function(index, marker) {
-        marker.setIcon(marker.originalIcon)
-        marker.isBase = false
-        marker.setVisible(isShowMarker(marker, map.getZoom()))
-        marker.baseInfo = undefined
-        google.maps.event.clearListeners(marker, 'mouseover');
-        google.maps.event.clearListeners(marker, 'mouseout');
-
-    })
-    baseMarkers = []
-    var headquarterMarkerIcon = $("#map").data("headquarterMarker")
-    var baseMarkerIcon = $("#map").data("baseMarker")
-    $.each(newBaseAirports, function(key, baseAirport) {
-        var marker = markers[baseAirport.airportId]
-        if (baseAirport.headquarter) {
-            marker.setIcon(headquarterMarkerIcon)
-        } else {
-            marker.setIcon(baseMarkerIcon)
-        }
-        marker.setZIndex(999)
-        marker.isBase = true
-        marker.setVisible(true)
-        marker.baseInfo = baseAirport
-        var originalOpacity = marker.getOpacity()
-        marker.addListener('mouseover', function(event) {
-                    $.each(relatedFlightPaths, function(linkId, pathEntry) {
-                        var path = pathEntry.path
-                        var link = pathEntry.path.link
-                        if (!$(path).data("originalOpacity")) {
-                            $(path).data("originalOpacity", path.strokeOpacity)
-                        }
-                        if (link.fromAirportId != baseAirport.airportId || link.airlineId != baseAirport.airlineId) {
-                            path.setOptions({ strokeOpacity : 0.1 })
-                        } else {
-                            path.setOptions({ strokeOpacity : 0.8 })
-                        }
-                    })
-                })
-        marker.addListener('mouseout', function(event) {
-            $.each(relatedFlightPaths, function(linkId, pathEntry) {
-                var path = pathEntry.path
-                var originalOpacity = $(path).data("originalOpacity")
-                if (originalOpacity !== undefined) {
-                    path.setOptions({ strokeOpacity : originalOpacity })
-                }
-            })
-        })
-
-        baseMarkers.push(marker)
-    })
-
-    return baseMarkers
-}
-
-function updateAirportMarkers(airline) { //set different markers for head quarter and bases
-	if (!markers) { //markers not ready yet, wait
-		setTimeout(function() { updateAirportMarkers(airline) }, 100)
-	} else {
-	    if (airline) {
-		    updateAirportBaseMarkers(airline.baseAirports, flightPaths)
-		} else {
-            updateAirportBaseMarkers([])
-		}
-    }
-}
-
-//airport links view
-
-function toggleAirportLinksView() {
-	clearAirportLinkPaths() //clear previous ones if exist
-	deselectLink()
-
-	toggleAirportLinks(activeAirport)
-}
-
-function closeAirportInfoPopup() {
-    if (activeAirportPopupInfoWindow) {
-        activeAirportPopupInfoWindow.close(map)
-        if (activeAirportPopupInfoWindow.marker) {
-            activeAirportPopupInfoWindow.marker.setOpacity(0.7)
-        }
-        activeAirportPopupInfoWindow = undefined
-    }
-}
-
-function toggleAirportLinks(airport) {
-	clearAllPaths()
-	closeAirportInfoPopup()
-	$.ajax({
-		type: 'GET',
-		url: "airports/" + airport.id + "/links",
-	    contentType: 'application/json; charset=utf-8',
-	    dataType: 'json',
-	    success: function(linksByRemoteAirport) {
-	        $("#topAirportLinksPanel .topDestinations .table-row").remove()
-	    	$.each(linksByRemoteAirport, function(index, entry) {
-                drawAirportLinkPath(airport, entry)
-                //populate top 5 destinations
-                if (index < 5) {
-                    var $destinationRow = $('<div class="table-row"></div>')
-                    var $airportCell = $('<div class="cell"></div>')
-                    $airportCell.append(getAirportSpan(entry.remoteAirport))
-                    $destinationRow.append($airportCell)
-                    $destinationRow.append('<div class="cell">' + toLinkClassValueString(entry.capacity) + '(' + entry.frequency + ')</div>')
-                    var $operatorsCell = $('<div class="cell"></div>')
-                    $.each(entry.operators, function(index, operator) {
-                        var $airlineLogoSpan = $('<span></span>')
-                    	$airlineLogoSpan.append(getAirlineLogoImg(operator.airlineId))
-                    	$airlineLogoSpan.attr("title", operator.airlineName + ' ' + toLinkClassValueString(operator.capacity) + '(' + operator.frequency + ')')
-                        $operatorsCell.append($airlineLogoSpan)
-                    })
-                    $destinationRow.append($operatorsCell)
-
-                    $("#topAirportLinksPanel .topDestinations").append($destinationRow)
-                }
-            })
-            if (linksByRemoteAirport.length == 0) {
-                $("#topAirportLinksPanel .topDestinations").append("<div class='table-row'><div class='cell'>-</div><div class='cell'>-</div><div class='cell'>-</div></div>")
-            }
-
-	    	$("#topAirportLinksPanel").show();
-	    },
-        error: function(jqXHR, textStatus, errorThrown) {
-	            console.log(JSON.stringify(jqXHR));
-	            console.log("AJAX error: " + textStatus + ' : ' + errorThrown);
-	    },
-	    beforeSend: function() {
-	    	$('body .loadingSpinner').show()
-	    },
-	    complete: function(){
-	    	$('body .loadingSpinner').hide()
-	    }
-	});
-}
-
-
-function drawAirportLinkPath(localAirport, details) {
-    var remoteAirport = details.remoteAirport
-    var from = new google.maps.LatLng({lat: localAirport.latitude, lng: localAirport.longitude})
-	var to = new google.maps.LatLng({lat: remoteAirport.latitude, lng: remoteAirport.longitude})
-	var pathKey = remoteAirport.id
-
-    var totalCapacity = details.capacity.total
-
-    var opacity
-    if (totalCapacity < 2000) {
-        opacity = 0.2 + totalCapacity / 2000 * (0.6)
-    } else {
-        opacity = 0.8
-    }
-	var airportLinkPath = new google.maps.Polyline({
-			 geodesic: true,
-		     strokeColor: "#DC83FC",
-		     strokeOpacity: opacity,
-		     strokeWeight: 2,
-		     path: [from, to],
-		     zIndex : 1100,
-		     map: map,
-		});
-		
-	var fromAirport = getAirportText(localAirport.city, localAirport.iata)
-	var toAirport = getAirportText(remoteAirport.city, remoteAirport.iata)
-	
-	
-	shadowPath = new google.maps.Polyline({
-		 geodesic: true,
-	     strokeColor: "#DC83FC",
-	     strokeOpacity: 0.0001,
-	     strokeWeight: 25,
-	     path: [from, to],
-	     zIndex : 401,
-	     fromAirport : fromAirport,
-	     fromCountry : localAirport.countryCode, 
-	     toAirport : toAirport,
-	     toCountry : remoteAirport.countryCode,
-	     details: details,
-	     map: map,
-	});
-	polylines.push(airportLinkPath)
-    polylines.push(shadowPath)
-	
-	airportLinkPath.shadowPath = shadowPath
-	
-	var infowindow;
-	shadowPath.addListener('mouseover', function(event) {
-	    highlightPath(airportLinkPath, false)
-		$("#airportLinkPopupFrom").html(getCountryFlagImg(this.fromCountry) + this.fromAirport)
-		$("#airportLinkPopupTo").html(getCountryFlagImg(this.toCountry) + this.toAirport)
-		$("#airportLinkPopupCapacity").text(toLinkClassValueString(this.details.capacity) + "(" + this.details.frequency + ")")
-		$("#airportLinkOperators").empty()
-		$.each(this.details.operators, function(index, operator){
-		    var $operatorDiv = $('<div></div>')
-		    $operatorDiv.append(getAirlineLogoSpan(operator.airlineId, operator.airlineName))
-            $operatorDiv.append('<span>' + operator.frequency + '&nbsp;flight(s) weekly&nbsp;' + toLinkClassValueString(operator.capacity) + '</span>')
-		    $("#airportLinkOperators").append($operatorDiv)
-		})
-
-
-		infowindow = new google.maps.InfoWindow({
-             maxWidth : 400
-             });
-        var popup = $("#airportLinkPopup").clone()
-        popup.show()
-        infowindow.setContent(popup[0])
-		
-		infowindow.setPosition(event.latLng);
-		infowindow.open(map);
-	})		
-	shadowPath.addListener('mouseout', function(event) {
-	    unhighlightPath(airportLinkPath)
-		infowindow.close()
-	})
-	
-	airportLinkPaths[pathKey] = airportLinkPath
-}
-
-function clearAirportLinkPaths() {
-	$.each(airportLinkPaths, function(key, airportLinkPath) {
-		airportLinkPath.setMap(null)
-		airportLinkPath.shadowPath.setMap(null)
-	})
-	
-	airportLinkPaths = {}
-}
-
-
-function hideAirportLinksView() {
-	//printConsole('')
-	clearAirportLinkPaths()
-	updateLinksInfo() //redraw all flight paths
-		
-    $("#topAirportLinksPanel").hide();
-}
-
-function getAirportIcon(airportInfo) {
-    var largeAirportMarkerIcon = $("#map").data("largeAirportMarker")
-    var mediumAirportMarkerIcon = $("#map").data("mediumAirportMarker")
-    var smallAirportMarkerIcon = $("#map").data("smallAirportMarker")
-    var gatewayAirportMarkerIcon = $("#map").data("gatewayAirportMarker")
-
-    if (airportInfo.isGateway) {
-      icon = gatewayAirportMarkerIcon
-    } else if (airportInfo.size <= 3) {
-      icon = smallAirportMarkerIcon
-    } else if (airportInfo.size <= 6) {
-      icon = mediumAirportMarkerIcon
-    } else {
-      icon = largeAirportMarkerIcon
-    }
-    return icon
-}
-function hideAppealBreakdown() {
-    $('#appealBonusDetailsTooltip').hide()
-}
-
-function showAppealBreakdown($icon, bonusDetails) {
-    var yPos = $icon.offset().top - $(window).scrollTop() + $icon.height()
-    var xPos = $icon.offset().left - $(window).scrollLeft() + $icon.width() - $('#appealBonusDetailsTooltip').width() / 2
-
-    $('#appealBonusDetailsTooltip').css('top', yPos + 'px')
-    $('#appealBonusDetailsTooltip').css('left', xPos + 'px')
-    $('#appealBonusDetailsTooltip').show()
-
-
-    $('#appealBonusDetailsTooltip .table .table-row').remove()
-    $.each(bonusDetails, function(index, entry) {
-        var $row = $('<div class="table-row"><div class="cell" style="width: 70%;">' + entry.description + '</div><div class="cell" style="width: 30%; text-align: right;">+' + entry.value + '</div></div>')
-        $row.css('color', 'white')
-        $('#appealBonusDetailsTooltip .table').append($row)
-    })
-}
-
-function showSpecializationModal() {
-    var $container = $('#baseSpecializationModal .container')
-    $container.empty()
-    $.ajax({
-		type: 'GET',
-		url: "airlines/" + activeAirline.id + "/bases/" + activeAirportId + "/specialization-info",
-	    contentType: 'application/json; charset=utf-8',
-	    dataType: 'json',
-	    success: function(info) {
-            $.each(info.specializations, function(index, specializationsByScale) {
-                var $scaleDiv = $('<div class="section"></div>').appendTo($container)
-                $scaleDiv.append($('<h4>Hub Scale Requirement ' + specializationsByScale.scaleRequirement + '</h4>'))
-                var $flexDiv = $('<div style="display: flex; flex-wrap: wrap;"></div>').appendTo($scaleDiv)
-                $.each(specializationsByScale.specializations, function(index, specialization) {
-                    var $specializationDiv = $('<div class="section specialization" style="min-width: 200px; flex:1;"></div>').appendTo($flexDiv)
-                    $specializationDiv.data('id', specialization.id)
-                    $specializationDiv.append($('<h4>' + specialization.label + '</h4>'))
-                    var $descriptionList = $('<ul></ul>').appendTo($specializationDiv)
-                    $.each(specialization.descriptions, function(index, description) {
-                        $descriptionList.append($('<li class="dot">' + description + '</li>'))
-                    })
-
-                    if (specialization.available) {
-                        $specializationDiv.addClass('available')
-                        if (!specialization.free) {
-                            $specializationDiv.on('click', function() {
-                                $(this).siblings().removeClass('active')
-                                $(this).toggleClass('active')
-                            })
-                        } else {
-                            $specializationDiv.attr('title', 'Free at scale ' + specializationsByScale.scaleRequirement)
-                        }
-                    } else {
-                        $specializationDiv.addClass('unavailable')
-                        $specializationDiv.attr('title', 'Do not meet hub scale requirement: ' + specializationsByScale.scaleRequirement)
-                    }
-
-<<<<<<< HEAD
-                    //total difficulty after discount
-                    var difficultyTotalText = fromAirportRequirementValue.toFixed(2) + " * " + Math.round((1 - fromDiscount) * 100) + "% + " + toAirportRequirementValue.toFixed(2) + " * " + Math.round((1 - toDiscount) * 100) + "% = " + negotiationInfo.finalRequirementValue.toFixed(2)
-                    $('#linkConfirmationModal .negotiationInfo .negotiationDifficultyTotal').text(negotiationInfo.finalRequirementValue.toFixed(2))
-
-                    var delegateInfo = result.delegateInfo
-                    availableDelegates = delegateInfo.availableCount
-                    if (negotiationInfo.finalRequirementValue > availableDelegates) {
-                        $('#linkConfirmationModal .negotiationInfo img.info').hide();
-                        difficultyTotalText += ' (Not enough available delegates)'
-                        $('#linkConfirmationModal .negotiationInfo .error').show();
-                    } else if (negotiationInfo.finalRequirementValue > 11) {
-                        $('#linkConfirmationModal .negotiationInfo img.info').hide();
-                        difficultyTotalText += ' (Too difficult to negotiate)'
-                        $('#linkConfirmationModal .negotiationInfo .error').show();
-                    } else {
-                        $('#linkConfirmationModal .negotiationInfo .error').hide();
-                        $('#linkConfirmationModal .negotiationInfo img.info').show();
-                    }
-
-                    $('#negotiationDifficultyModal .negotiationInfo .negotiationDifficultyTotal').text(difficultyTotalText)
-
-                    //finish updating the negotiationDifficultyModal
-
-                    refreshAirlineDelegateStatus($('#linkConfirmationModal div.delegateStatus'), delegateInfo)
-
-                    if (availableDelegates > 0) {
-                        updateAssignedDelegateCount(1)
-                    } else {
-                        updateAssignedDelegateCount(0)
-=======
-                    if (specialization.active) {
-                        $specializationDiv.addClass('active')
->>>>>>> b2e61f78
-                    }
-                })
-            })
-
-            if (info.cooldown > 0) {
-                disableButton($('#baseSpecializationModal .confirm'), info.cooldown + " more week(s) before another change")
-            } else {
-                enableButton($('#baseSpecializationModal .confirm'))
-            }
-
-            $('#baseSpecializationModal').data("defaultCooldown", info.defaultCooldown)
-
-            $('#baseSpecializationModal').fadeIn(500)
-	    },
-        error: function(jqXHR, textStatus, errorThrown) {
-	            console.log(JSON.stringify(jqXHR));
-	            console.log("AJAX error: " + textStatus + ' : ' + errorThrown);
-	    }
-	});
-
-}
-
-function confirmSpecializations() {
-    var defaultCooldown = $('#baseSpecializationModal').data("defaultCooldown")
-    promptConfirm("Changes can only be made every " + defaultCooldown + " weeks, confirm?", function() {
-        var airlineId = activeAirline.id
-        var url = "airlines/" + airlineId + "/bases/" + activeAirportId + "/specializations"
-        var selectedSpecializations = []
-        $('#baseSpecializationModal .specialization.active').each(function(index) {
-            selectedSpecializations.push($(this).data('id'))
-        })
-
-        $.ajax({
-            type: 'PUT',
-            data: JSON.stringify({
-                "selectedSpecializations" : selectedSpecializations
-            }),
-            url: url,
-            contentType: 'application/json; charset=utf-8',
-            dataType: 'json',
-            success: function(response) {
-                closeModal($('#baseSpecializationModal'))
-                showAirportDetails(activeAirportId)
-            },
-            error: function(jqXHR, textStatus, errorThrown) {
-                    console.log(JSON.stringify(jqXHR));
-                    console.log("AJAX error: " + textStatus + ' : ' + errorThrown);
-            }
-        });
-    })
-}
-
-function showGenericTransitModal() {
-    var $table = $('#genericTransitModal .table.genericTransits')
-    $table.find('.table-row').remove()
-
-<<<<<<< HEAD
-function negotiationAnimation(savedLink, callback, callbackParam) {
-    var negotiationResult = savedLink.negotiationResult
-    $('#negotiationAnimation .negotiationIcons').empty()
-	//plotNegotiationGauge($('#negotiationAnimation .negotiationBar'), negotiationResult.passingScore)
-	animateProgressBar($('#negotiationAnimation .negotiationBar'), 0, 0)
-	$('#negotiationAnimation .negotiationDescriptions').text('')
-	$('#negotiationAnimation .negotiationBonus').text('')
-	$('#negotiationAnimation .negotiationResult').hide()
-
-    var animation = savedLink.airportAnimation
-    if (animation.label) {
-        $('#negotiationAnimation .animationLabel').text(animation.label)
-    } else {
-        $('#negotiationAnimation .animationLabel').empty()
-    }
-
-    var animationUrl = animation.url
-    if (localStorage.getItem("autoplay") === 'true') {
-        animationUrl += "?autoplay=1"
-    }
-    $('#negotiationAnimation .clip').attr('src', animationUrl)
-
-
-	var gaugeValue = 0
-
-	var index = 0
-	$('#negotiationAnimation .successRate').text(Math.floor(negotiationResult.odds * 100))
-
-	$(negotiationResult.sessions).each( function(index, value) {
-        $('#negotiationAnimation .negotiationIcons').append("<img src='assets/images/icons/balloon-ellipsis.png' style='padding : 5px;'>")
-    });
-	var animationInterval = setInterval(function() {
-        var value = $(negotiationResult.sessions)[index ++]
-        var icon
- 		var description
-        if (value > 14) {
-            icon = "smiley-kiss.png"
-            description = "Awesome +" + Math.round(value)
-        } else if (value > 11) {
-            icon = "smiley-lol.png"
-            description = "Great +" + Math.round(value)
-        } else if (value > 8) {
-            icon = "smiley.png"
-            description = "Good +" + Math.round(value)
-        } else if (value > 5) {
-            icon = "smiley-neutral.png"
-            description = "Soso +" + Math.round(value)
-        } else if (value > 0) {
-            icon = "smiley-sad.png"
-            description = "Bad +" + Math.round(value)
-        } else {
-            icon = "smiley-cry.png"
-            description = "Terrible " + Math.round(value)
-        }
-        $('#negotiationAnimation .negotiationIcons img:nth-child(' + index + ')').attr("src", "assets/images/icons/" + icon)
-        $('#negotiationAnimation .negotiationDescriptions').text(description)
-
-
-        //$('#linkConfirmationModal .negotiationIcons').append("<img src='assets/images/icons/" + icon + "'>")
-        gaugeValue += value
-        var percentage = gaugeValue / negotiationResult.passingScore * 100
-
-        var callback
-        if (index == negotiationResult.sessions.length) {
-            callback = function() {
-                           var result
-                           if (negotiationResult.isGreatSuccess) {
-                            result = "Great Success"
-                           } else if (negotiationResult.isSuccessful) {
-                            result = "Success"
-                           } else {
-                            result = "Failure"
-                           }
-                           if (savedLink.negotiationBonus) {
-                             $('#negotiationAnimation .negotiationBonus').text(savedLink.negotiationBonus.description)
-                           } else if (savedLink.nextNegotiationDiscount) {
-                             $('#negotiationAnimation .negotiationBonus').text(savedLink.nextNegotiationDiscount)
-                           }
-
-                           $('#negotiationAnimation .negotiationResult .result').text(result)
-                           $('#negotiationAnimation .negotiationResult').show()
-
-                            if (negotiationResult.isGreatSuccess) {
-                                $('#negotiationAnimation').addClass('transparentBackground')
-                                startFirework(2000, savedLink.negotiationBonus.intensity)
-                            } else if (negotiationResult.isSuccessful) {
-                               showConfetti($("#negotiationAnimation"))
-                           }
-                       };
-        }
-        animateProgressBar($('#negotiationAnimation .negotiationBar'), percentage, 100, callback)
-
-        if (index == negotiationResult.sessions.length) {
-            clearInterval(animationInterval);
-        }
-	}, 100)
-
-
-	if (callback) {
-		$('#negotiationAnimation .close, #negotiationAnimation .result').on("click.custom", function() {
-		    if (negotiationResult.isGreatSuccess) {
-                $('#negotiationAnimation').removeClass('transparentBackground')
-                stopFirework()
-		    } else if (negotiationResult.isSuccessful) {
-                removeConfetti($("#negotiationAnimation"))
-            }
-            callback(callbackParam)
-		})
-    } else {
-        $('#negotiationAnimation .close, #negotiationAnimation .result').off("click.custom")
-    }
-=======
-    var transits = $table.data('transits')
-    $.each(transits, function(index, transit) {
-        $row = $('<div class="table-row" style="width: 100%"></div>')
-        $row.append($('<div class="cell">' + transit.toAirportText + '</div>'))
-        $row.append($('<div class="cell" align="right">' + commaSeparateNumber(transit.toAirportPopulation) + '</div>'))
-        $row.append($('<div class="cell capacity" align="right">' + commaSeparateNumber(transit.capacity) + '</div>'))
-        $row.append($('<div class="cell" align="right">' + commaSeparateNumber(transit.passenger) + '</div>'))
->>>>>>> b2e61f78
-
-        $table.append($row)
-    })
-    if (transits.length == 0) {
-        $table.append('<div class="table-row"><div class="cell">-</div><div class="cell" align="right">-</div><div class="cell" align="right">-</div><div class="cell" align="right">-</div></div>')
-    }
-    $('#genericTransitModal').fadeIn(200)
+var airportLinkPaths = {}
+var activeAirport
+var activeAirportId
+var activeAirportPopupInfoWindow
+var airportMapMarkers = []
+var airportMapCircle
+
+
+function showAirportDetails(airportId) {
+    setActiveDiv($("#airportCanvas"))
+
+	//highlightTab($('#airportCanvasTab'))
+	
+	$('#main-tabs').children('.left-tab').children('span').removeClass('selected')
+	//deselectLink()
+	checkTutorial('airport')
+
+	activeAirportId = airportId
+	$('#airportDetailsAirportImage').empty()
+    $('#airportDetailsCityImage').empty()
+    $("#airportCanvas .rating").empty()
+	
+	$.ajax({
+		type: 'GET',
+		url: "airports/" + airportId + "?image=true",
+	    contentType: 'application/json; charset=utf-8',
+	    dataType: 'json',
+	    success: function(airport) {
+	        populateAirportDetails(airport)
+//	    		$("#floatBackButton").show()
+//	    		shimmeringDiv($("#floatBackButton"))
+            updateAirportDetails(airport, airport.cityImageUrl, airport.airportImageUrl)
+            updateAirportExtendedDetails(airport.id, airport.countryCode)
+    		activeAirport = airport
+	    },
+	    error: function(jqXHR, textStatus, errorThrown) {
+	            console.log(JSON.stringify(jqXHR));
+	            console.log("AJAX error: " + textStatus + ' : ' + errorThrown);
+	    }
+	});
+}
+
+function updateAirportDetails(airport, cityImageUrl, airportImageUrl) {
+	if (cityImageUrl) {
+		$('#airportDetailsCityImage').append('<img src="' + cityImageUrl + '" style="width:100%;"/>')
+	}
+	if (airportImageUrl) {
+		$('#airportDetailsAirportImage').append('<img src="' + airportImageUrl + '" style="width:100%;"/>')
+	}
+
+	
+	$('#airportDetailsName').text(airport.name)
+	if (airport.iata) { 
+		$('#airportDetailsIata').text(airport.iata)
+	} else {
+		$('#airportDetailsIata').text('-')
+	}
+	
+	if (airport.icao) { 
+		$('#airportDetailsIcao').text(airport.icao)
+	} else {
+		$('#airportDetailsIcao').text('-')
+	}
+
+
+    var $runwayTable = $('#airportDetails .runwayTable')
+    $runwayTable.children('.table-row').remove()
+	if (airport.runways) {
+	    $.each(airport.runways, function(index, runway) {
+        		var row = $("<div class='table-row'></div>")
+        		row.append("<div class='cell'>" +  runway.code + "</div>")
+        		row.append("<div class='cell'>" + runway.length + "&nbsp;m</div>")
+        		row.append("<div class='cell'>" + runway.type + "</div>")
+        		$runwayTable.append(row)
+        });
+	} else {
+	    var row = $("<div class='table-row'><div class='cell'>-</div><div class='cell'>-</div><div class='cell'>-</div></div>")
+	}
+	
+	$("#airportDetailsCity").text(airport.city)
+    $("#airportDetailsSize").text(airport.size)
+
+    var $populationSpan = getBoostSpan(airport.population, airport.populationBoost, $('#populationDetailsTooltip'))
+    $("#airportDetailsPopulation").html($populationSpan)
+
+    var $incomeLevelSpan = getBoostSpan(airport.incomeLevel, airport.incomeLevelBoost, $('#incomeDetailsTooltip'))
+    $("#airportDetailsIncomeLevel").html($incomeLevelSpan)
+
+	$("#airportDetailsCountry").attr("onclick", "showCountryView('" + airport.countryCode + "')")
+	$("#airportDetailsCountry").attr("data-link", 'country')
+	$("#airportDetailsCountry").html("<span>" + loadedCountriesByCode[airport.countryCode].name + '&nbsp;</span>')
+	var countryFlagUrl = getCountryFlagUrl(airport.countryCode)
+	if (countryFlagUrl) {
+		$("#airportDetailsCountry").append("<img src='" + countryFlagUrl + "' />")
+	}
+	$("#airportDetailsZone").text(zoneById[airport.zone])
+	$("#airportDetailsOpenness").html(getOpennessSpan(loadedCountriesByCode[airport.countryCode].openness))
+	
+	refreshAirportExtendedDetails(airport)
+	//updateAirportSlots(airport.id)
+
+	updateAirportChampionDetails(airport)
+
+    $('#airportDetailsStaff').removeClass('fatal')
+	if (activeAirline) {
+		$('#airportBaseDetails').show()
+		$.ajax({
+			type: 'GET',
+			url: "airlines/" + activeAirline.id + "/bases/" + airport.id,
+		    contentType: 'application/json; charset=utf-8',
+		    dataType: 'json',
+		    success: function(baseDetails) {
+		    	var airportBase = baseDetails.base
+		    	if (!airportBase) { //new base
+	    			$('#airportDetailsBaseType').text('-')
+	    			$('#airportDetailsBaseScale').text('-')
+	    			$('#airportDetailsBaseUpkeep').text('-')
+	    			$('#airportDetailsBaseDelegatesRequired').text('-')
+	    			$('#airportDetailsStaff').text('-')
+	    			$('#airportBaseDetails .baseSpecializations').text('-')
+	    			$('#airportDetailsFacilities').empty()
+	    			disableButton($('#airportBaseDetails .specialization.button'), "This is not your airline base")
+
+	    			$('#baseDetailsModal').removeData('scale')
+	    		} else {
+	    			$('#airportDetailsBaseType').text(airportBase.headquarter ? "Headquarters" : "Base")
+	    			$('#airportDetailsBaseScale').text(airportBase.scale)
+	    			if (airportBase.delegatesRequired == 0) {
+	    			    $('#airportDetailsBaseDelegatesRequired').text('None')
+                    } else {
+                        $('#airportDetailsBaseDelegatesRequired').empty()
+                        var $delegatesSpan = $('<span style="display: flex;"></span>')
+                        for (i = 0 ; i < airportBase.delegatesRequired; i ++) {
+                            var $delegateIcon = $('<img src="assets/images/icons/user-silhouette-available.png"/>')
+                            $delegatesSpan.append($delegateIcon)
+                        }
+                        $('#airportDetailsBaseDelegatesRequired').append($delegatesSpan)
+                    }
+
+
+                    var capacityInfo = baseDetails.officeCapacity
+                    var capacityText = capacityInfo.currentStaffRequired + "/" + capacityInfo.staffCapacity
+                    var $capacitySpan = $('#airportDetailsStaff')
+
+                    if (capacityInfo.staffCapacity < capacityInfo.currentStaffRequired) {
+                        $capacitySpan.addClass('fatal')
+                    }
+
+                    if (capacityInfo.currentStaffRequired != capacityInfo.futureStaffRequired) {
+                        capacityText += "(future : " + capacityInfo.futureStaffRequired + ")"
+                    }
+                    $capacitySpan.text(capacityText)
+
+
+                    if (airportBase.specializations) {
+                        var specializationList = $('<span></span>')
+                        $.each(airportBase.specializations, function(index, specialization) {
+                            //specializationList.append($('<li class="dot">' + specialization.label + '</li>'))
+                            specializationList.append($('<img src="assets/images/icons/specialization/' + specialization.id + '.png" title="' + specialization.label + '" style="vertical-align: middle;">'))
+                        })
+                        $('#airportBaseDetails .baseSpecializations').empty()
+                        $('#airportBaseDetails .baseSpecializations').append(specializationList)
+                    } else {
+                        $('#airportBaseDetails .baseSpecializations').text('-')
+                    }
+
+
+	    			$('#airportDetailsBaseUpkeep').text('$' + commaSeparateNumber(airportBase.upkeep))
+
+	    			$('#baseDetailsModal').data('scale', airportBase.scale)
+	    			updateFacilityIcons(airport)
+	    			enableButton($('#airportBaseDetails .specialization.button'))
+	    		}
+
+		    	var targetBase = baseDetails.targetBase
+		    	$('#airportDetailsBaseUpgradeCost').text('$' + commaSeparateNumber(targetBase.value))
+    			$('#airportDetailsBaseUpgradeUpkeep').text('$' + commaSeparateNumber(targetBase.upkeep))
+
+	    		
+	    		//update buttons and reject reasons
+	    		if (baseDetails.rejection) {
+	    			$('#buildHeadquarterButton').hide()
+	    			$('#buildBaseButton').hide()
+                    $('#upgradeBaseButton').hide()
+	    			if (!airportBase) {
+	    			    disableButton($('#buildBaseButton'), baseDetails.rejection)
+	    			    $('#buildBaseButton').show()
+	    			} else {
+	    			    disableButton($('#upgradeBaseButton'), baseDetails.rejection)
+	    			    $('#upgradeBaseButton').show()
+	    			}
+	    		} else {
+	    			if (!airportBase) {
+	    				if (activeAirline.headquarterAirport) {
+		    				$('#buildHeadquarterButton').hide()
+		    				enableButton($('#buildBaseButton'))
+		    				$('#buildBaseButton').show()
+	    				} else {
+	    				    enableButton($('#buildHeadquarterButton'))
+	    					$('#buildHeadquarterButton').show()
+		    				$('#buildBaseButton').hide()
+	    				}
+	    				$('#upgradeBaseButton').hide()
+	    			} else {
+	    				$('#buildHeadquarterButton').hide()
+	    				$('#buildBaseButton').hide()
+	    				enableButton($('#upgradeBaseButton'))
+	    				$('#upgradeBaseButton').show()
+	    			}
+	    		}
+		    	
+		    	if (baseDetails.downgradeRejection) {
+                    disableButton($('#downgradeBaseButton'), baseDetails.downgradeRejection)
+	    			$('#downgradeBaseButton').show()
+		    	} else {
+		    		if (airportBase) {
+                        enableButton($('#downgradeBaseButton'))
+		    			$('#downgradeBaseButton').show()
+		    		} else {
+		    			$('#downgradeBaseButton').hide()
+		    		}
+		    	}
+
+		    	if (baseDetails.deleteRejection) {
+                    disableButton($('#deleteBaseButton'), baseDetails.deleteRejection)
+                    $('#deleteBaseButton').show()
+                } else {
+                    if (!airportBase) {
+                        $('#deleteBaseButton').hide()
+                    } else {
+                        enableButton($('#deleteBaseButton'))
+                        $('#deleteBaseButton').show()
+                    }
+                }
+		    },
+		    error: function(jqXHR, textStatus, errorThrown) {
+		            console.log(JSON.stringify(jqXHR));
+		            console.log("AJAX error: " + textStatus + ' : ' + errorThrown);
+		    }
+		});
+	} else {
+		$('#airportBaseDetails').hide()
+	}
+	populateNavigation($('#airportCanvas'))
+}
+
+
+function updateAirportChampionDetails(airport) {
+	$('#airportDetailsChampionList').children('div.table-row').remove()
+
+    var url = "airports/" + airport.id + "/champions"
+    if (activeAirline) {
+        url += "?airlineId=" + activeAirline.id
+    }
+	$.ajax({
+		type: 'GET',
+		url: url,
+	    contentType: 'application/json; charset=utf-8',
+	    dataType: 'json',
+	    success: function(result) {
+	        var champions = result.champions
+	    	$(champions).each(function(index, championDetails) {
+	    		var row = $("<div class='table-row clickable' data-link='rival' onclick=\"showRivalsCanvas('" + championDetails.airlineId + "');\"></div>")
+	    		var icon = getRankingImg(championDetails.ranking)
+	    		row.append("<div class='cell'>" + icon + "</div>")
+                row.append("<div class='cell'>" + getAirlineSpan(championDetails.airlineId, championDetails.airlineName) + "</div>")
+	    		row.append("<div class='cell' style='text-align: right'>" + commaSeparateNumber(championDetails.loyalistCount) + "</div>")
+	    		row.append("<div class='cell' style='text-align: right'>" + championDetails.loyalty + "</div>")
+	    		row.append("<div class='cell' style='text-align: right'>" + championDetails.reputationBoost + "</div>")
+	    		$('#airportDetailsChampionList').append(row)
+	    	})
+
+	    	if (result.currentAirline) {
+	    	    var row = $("<div class='table-row clickable' data-link='rival' onclick=\"showRivalsCanvas('" + result.currentAirline.airlineId + "');\"></div>")
+                row.append("<div class='cell'>" + result.currentAirline.ranking + "</div>")
+                row.append("<div class='cell'>" + getAirlineSpan(result.currentAirline.airlineId, result.currentAirline.airlineName) + "</div>")
+                row.append("<div class='cell' style='text-align: right'>" + commaSeparateNumber(result.currentAirline.amount) + "</div>")
+                row.append("<div class='cell' style='text-align: right'>" + result.currentAirline.loyalty + "</div>")
+                row.append("<div class='cell' style='text-align: right'>-</div>")
+                $('#airportDetailsChampionList').append(row)
+	    	}
+
+	    	populateNavigation($('#airportDetailsChampionList'))
+
+	    	if ($(champions).length == 0) {
+	    		var row = $("<div class='table-row'></div>")
+	    		row.append("<div class='cell'>-</div>")
+	    		row.append("<div class='cell'>-</div>")
+	    		row.append("<div class='cell' style='text-align: right'>-</div>")
+	    		row.append("<div class='cell' style='text-align: right'>-</div>")
+	    		row.append("<div class='cell' style='text-align: right'>-</div>")
+	    		$('#airportDetailsChampionList').append(row)
+	    	}
+	    	$("#linkCurrentDetails").show()
+	    	$("#linkToAirportId").val(link.toAirportId)
+	    	$("#linkFromAirportId").val(link.fromAirportId)
+	    	
+	    	//load competition
+	    	$.ajax({
+	    		type: 'GET',
+	    		url: "airports/" + link.fromAirportId + "/to/" + link.toAirportId,
+	    	    contentType: 'application/json; charset=utf-8',
+	    	    dataType: 'json',
+	    	    success: function(linkConsumptions) {
+	    	    	$("#linkCompetitons .data-row").remove()
+	    	    	$.each(linkConsumptions, function(index, linkConsumption) {
+    	    			var row = $("<div class='table-row data-row clickable' onclick='showRivalsCanvas(" + linkConsumption.airlineId + ")' data-link='rival'><div style='display: table-cell;'>" + linkConsumption.airlineName
+                                  		    	    				+ "</div><div style='display: table-cell;'>" + toLinkClassValueString(linkConsumption.price, "$")
+                                  		    	    				+ "</div><div style='display: table-cell; text-align: right;'>" + toLinkClassValueString(linkConsumption.capacity)
+                                  		    	    				+ "</div><div style='display: table-cell; text-align: right;'>" + linkConsumption.quality
+                                  		    	    				+ "</div><div style='display: table-cell; text-align: right;'>" + linkConsumption.frequency + "</div></div>")
+                        if (linkConsumption.airlineId == airlineId) {
+                            $("#linkCompetitons .table-header").after(row) //self is always on top
+                        } else {
+                            $("#linkCompetitons").append(row)
+                        }
+
+	    	    	})
+
+	    	    	populateNavigation($('#linkCompetitons'))
+	    	    	if ($("#linkCompetitons .data-row").length == 0) {
+	    	    		$("#linkCompetitons").append("<div class='table-row data-row'><div style='display: table-cell;'>-</div><div style='display: table-cell;'>-</div><div style='display: table-cell;'>-</div><div style='display: table-cell;'>-</div><div style='display: table-cell;'>-</div></div>")
+	    	    	}
+	    	    	$("#linkCompetitons").show()
+	    	    	
+	    	    	assignAirlineColors(linkConsumptions, "airlineId")
+	    	    	plotPie(linkConsumptions, null, $("#linkCompetitionsPie"), "airlineName", "soldSeats")
+	    	    },
+	            error: function(jqXHR, textStatus, errorThrown) {
+	    	            console.log(JSON.stringify(jqXHR));
+	    	            console.log("AJAX error: " + textStatus + ' : ' + errorThrown);
+	    	    }
+	    	});
+
+	    	$('#linkEventModal').data('link', link)
+	    	
+	    },
+        error: function(jqXHR, textStatus, errorThrown) {
+	            console.log(JSON.stringify(jqXHR));
+	            console.log("AJAX error: " + textStatus + ' : ' + errorThrown);
+	    }
+	});
+
+}
+
+function initAirportMap() { //only called once, see https://stackoverflow.com/questions/10485582/what-is-the-proper-way-to-destroy-a-map-instance
+    airportMap = new google.maps.Map(document.getElementById('airportMap'), {
+		//center: {lat: airport.latitude, lng: airport.longitude},
+	   	//zoom : 6,
+	   	minZoom : 2,
+	   	maxZoom : 9,
+//	   	scrollwheel: false,
+//	    navigationControl: false,
+//	    mapTypeControl: false,
+//	    scaleControl: false,
+//	    draggable: false,
+	   	gestureHandling: 'greedy',
+	   	fullscreenControl: false,
+	   	streetViewControl: false,
+        zoomControl: true,
+	   	styles: getMapStyles()
+	});
+
+    if (christmasFlag) {
+        //<div id="santaClausButton" class="googleMapIcon glow" onclick="showSantaClausAttemptStatus()" align="center" style="display: none; margin-bottom: 10px;"><span class="alignHelper"></span><img src='@routes.Assets.versioned("images/markers/christmas/santa-hat.png")' title='Santa, where are you?' style="vertical-align: middle;"/></div>-->
+        var santaClausButton = $('<div id="santaClausButton" class="googleMapIcon glow" onclick="showSantaClausAttemptStatus()" align="center" style="margin-bottom: 10px;"><span class="alignHelper"></span><img src="assets/images/markers/christmas/santa-hat.png" title=\'Santa, where are you!\' style="vertical-align: middle;"/></div>')
+
+        santaClausButton.index = 1
+        airportMap.controls[google.maps.ControlPosition.RIGHT_BOTTOM].push(santaClausButton[0]);
+    }
+}
+
+
+function populateAirportDetails(airport) {
+    if (!airportMap) {
+        initAirportMap()
+    }
+
+    // cleanup first
+    for (var i = 0; i < airportMapMarkers.length; i++ ) {
+        airportMapMarkers[i].setMap(null);
+    }
+    airportMapMarkers = []
+
+    if (airportMapCircle) { //remove the old circle
+        airportMapCircle.setMap(null)
+    }
+
+
+
+    if (airport) {
+		addCityMarkers(airportMap, airport)
+		airportMap.setZoom(6)
+        airportMap.setCenter({lat: airport.latitude, lng: airport.longitude}); //this would eventually trigger an idle
+
+		var airportMarkerIcon = $("#airportMap").data("airportMarker")
+		var airportMarker = new google.maps.Marker({
+		    position: {lat: airport.latitude, lng: airport.longitude},
+		    map: airportMap,
+		    title: airport.name,
+		    icon : airportMarkerIcon,
+		    zIndex : 999
+		  });
+
+		airportMapMarkers.push(airportMarker)
+
+		
+		airportMapCircle = new google.maps.Circle({
+		        center: {lat: airport.latitude, lng: airport.longitude},
+		        radius: airport.radius * 1000, //in meter
+		        strokeColor: "#32CF47",
+		        strokeOpacity: 0.2,
+		        strokeWeight: 2,
+		        fillColor: "#32CF47",
+		        fillOpacity: 0.3,
+		        map: airportMap
+		    });
+		loadAirportStatistics(airport)
+		loadGenericTransits(airport)
+		updateAirportLoyalistDetails(airport)
+		showAirportAssets(airport)
+
+		google.maps.event.addListenerOnce(airportMap, 'idle', function() {
+           setTimeout(function() { //set a timeout here, otherwise it might not render part of the map...
+             airportMap.setCenter({lat: airport.latitude, lng: airport.longitude}); //this would eventually trigger an idle
+             google.maps.event.trigger(airportMap, 'resize'); //this refreshes the map
+           }, 2000);
+        });
+
+        if (christmasFlag) {
+            initSantaClaus()
+        }
+	}
+
+
+
+}
+
+
+function loadAirportStatistics(airport) {
+	$.ajax({
+		type: 'GET',
+		url: "airports/" + airport.id + "/link-statistics",
+	    contentType: 'application/json; charset=utf-8',
+	    dataType: 'json',
+	    success: function(airportStatistics) {
+	    	var transitTypeData = [
+	    	 {"transitType" : "departure/arrival passengers", "passengers" : airportStatistics.departureOrArrivalPassengers},
+	    	 {"transitType" : "transit passengers", "passengers" : airportStatistics.transitPassengers}
+	    	 ]
+	    	plotPie(transitTypeData, null , $("#transitTypePie"), "transitType", "passengers")
+	    	
+	    	assignAirlineColors(airportStatistics.airlineDeparture, "airlineId")
+	    	assignAirlineColors(airportStatistics.airlineArrival, "airlineId")
+	    	
+	    	plotPie(airportStatistics.airlineDeparture, activeAirline ? activeAirline.name : null , $("#airlineDeparturePie"), "airlineName", "passengers")
+	    	plotPie(airportStatistics.airlineArrival, activeAirline ? activeAirline.name : null, $("#airlineArrivalPie"), "airlineName", "passengers")
+	    	
+	    	$('#airportDetailsPassengerCount').text(airportStatistics.departureOrArrivalPassengers)
+	    	$('#airportDetailsConnectedCountryCount').text(airportStatistics.connectedCountryCount)
+	    	$('#airportDetailsConnectedAirportCount').text(airportStatistics.connectedAirportCount)
+	    	$('#airportDetailsAirlineCount').text(airportStatistics.airlineCount)
+	    	$('#airportDetailsLinkCount').text(airportStatistics.linkCount)
+	    	$('#airportDetailsFlightFrequency').text(airportStatistics.flightFrequency)
+	    	updateAirportRating(airportStatistics.rating)
+	    	updateFacilityList(airportStatistics)
+	    },
+	    error: function(jqXHR, textStatus, errorThrown) {
+	            console.log(JSON.stringify(jqXHR));
+	            console.log("AJAX error: " + textStatus + ' : ' + errorThrown);
+	    }
+	});
+}
+
+function loadGenericTransits(airport) {
+    $.ajax({
+        type: 'GET',
+        url: "airports/" + activeAirportId + "/generic-transits",
+        contentType: 'application/json; charset=utf-8',
+        dataType: 'json',
+        success: function(transits) {
+            $('#genericTransitModal .table.genericTransits').data('transits', transits) //set the loaded data to modal as well
+            $('#airportDetailsNearbyAirportCount').text(transits.length)
+
+        },
+        error: function(jqXHR, textStatus, errorThrown) {
+                console.log(JSON.stringify(jqXHR));
+                console.log("AJAX error: " + textStatus + ' : ' + errorThrown);
+        }
+	});
+
+}
+
+function updateAirportRating(rating) {
+    var fullStarSource = "assets/images/icons/star.png"
+    var halfStarSource = "assets/images/icons/star-half.png"
+    var fullFireSource = "assets/images/icons/fire.png"
+    var halfFireSource = "assets/images/icons/fire-small.png"
+    $("#airportCanvas .economicRating").append(getHalfStepImageBarByValue(fullStarSource, halfStarSource, 10, rating.economicRating).css({ 'display' : 'inline-block', 'vertical-align' : 'text-bottom'}))
+    $("#airportCanvas .economicRating").append(getRatingSpan(rating.economicRating, true).css('margin-left', '5px'))
+    $("#airportCanvas .countryRating").append(getHalfStepImageBarByValue(fullStarSource, halfStarSource, 10, rating.countryRating).css({ 'display' : 'inline-block', 'vertical-align' : 'text-bottom'}))
+    $("#airportCanvas .countryRating").append(getRatingSpan(rating.countryRating, true).css('margin-left', '5px'))
+    $("#airportCanvas .competitionRating").append(getHalfStepImageBarByValue(fullFireSource, halfFireSource, 10, rating.competitionRating).css({ 'display' : 'inline-block', 'vertical-align' : 'text-bottom'}))
+    $("#airportCanvas .competitionRating").append(getRatingSpan(rating.competitionRating, false).css('margin-left', '5px'))
+    $("#airportCanvas .difficulty").append(getHalfStepImageBarByValue(fullFireSource, halfFireSource, 10, rating.difficulty).css({ 'display' : 'inline-block', 'vertical-align' : 'text-bottom'}))
+    $("#airportCanvas .difficulty").append(getRatingSpan(rating.difficulty, false).css('margin-left', '5px'))
+}
+
+//if inverse is true then higher the rating, easier it is
+function getRatingSpan(rating, inverse) {
+    var $span = $('<span></span')
+    var value = inverse ? 100 - rating : rating
+    var description
+    if (value <= 30) {
+        description = "very easy"
+    } else if (value <= 50) {
+        description = "easy"
+    } else if (value <= 70) {
+        description = "quite challenging"
+    } else if (value <= 90) {
+        description = "challenging"
+    } else {
+        description = "very challenging"
+    }
+    $span.text(rating + " (" + description + ")")
+
+    return $span
+}
+
+function updateFacilityList(statistics) {
+	$('#airportDetailsHeadquarterList').children('.table-row').remove()
+	$('#airportDetailsBaseList').children('.table-row').remove()
+	$('#airportDetailsLoungeList').children('.table-row').remove()
+	
+	
+	var hasHeadquarters = false
+	var hasBases = false
+	var hasLounges = false
+	$.each(statistics.bases, function(index, base) {
+		var row = $("<div class='table-row clickable' data-link='rival'></div>")
+		row.append("<div class='cell'>" +  getAirlineSpan(base.airlineId, base.airlineName) + "</div>")
+		row.append("<div class='cell' style='text-align: right;'>" + getCountryFlagImg(base.airlineCountryCode) + "</div>")
+		row.append("<div class='cell' style='text-align: right;'>" + base.scale + "</div>")
+		row.click(function() {
+		    showRivalsCanvas(base.airlineId)
+		})
+
+		var linkCount = 0;
+		$.each(statistics.linkCountByAirline, function(index, entry) {
+			if (entry.airlineId == base.airlineId) {
+				linkCount = entry.linkCount;
+				return false; //break
+			}
+		});
+		var passengers = 0
+		$.each(statistics.airlineDeparture, function(index, entry) {
+			if (entry.airlineId == base.airlineId) {
+				passengers += entry.passengers;
+				return false; //break
+			}
+		});
+		$.each(statistics.airlineArrival, function(index, entry) {
+			if (entry.airlineId == base.airlineId) {
+				passengers += entry.passengers;
+				return false; //break
+			}
+		});
+		
+		row.append("<div class='cell' style='text-align: right;'>" + linkCount + "</div>")
+		row.append("<div class='cell' style='text-align: right;'>" + commaSeparateNumber(passengers) + "</div>")
+		
+		if (base.headquarter) {
+			$('#airportDetailsHeadquarterList').append(row)
+			hasHeadquarters = true
+		} else {
+			$('#airportDetailsBaseList').append(row)
+			hasBases = true
+		}
+	})
+	
+	$.each(statistics.lounges, function(index, loungeStats) {
+		var lounge = loungeStats.lounge
+		var row = $("<div class='table-row clickable' data-link='rival'></div>")
+		row.append("<div class='cell'>" +  getAirlineSpan(lounge.airlineId, htmlEncode(lounge.airlineName)) + "</div>")
+		row.append("<div class='cell'>" + lounge.name + "</div>")
+		row.append("<div class='cell' style='text-align: right;'>" + lounge.level + "</div>")
+		row.append("<div class='cell' style='text-align: right;'>" + lounge.status + "</div>")
+		row.append("<div class='cell' style='text-align: right;'>" + commaSeparateNumber(loungeStats.selfVisitors) + "</div>")
+		row.append("<div class='cell' style='text-align: right;'>" + commaSeparateNumber(loungeStats.allianceVisitors) + "</div>")
+		row.click(
+		    function() {
+        	   showRivalsCanvas(lounge.airlineId)
+        })
+		
+		$('#airportDetailsLoungeList').append(row)
+		hasLounges = true
+	})
+
+	populateNavigation($('#airportCanvas'))
+	
+	if (!hasHeadquarters) {
+		var emptyRow = $("<div class='table-row'></div>")
+		emptyRow.append("<div class='cell'>-</div>")
+		emptyRow.append("<div class='cell' style='text-align: right;'>-</div>")
+		emptyRow.append("<div class='cell' style='text-align: right;'>-</div>")
+		emptyRow.append("<div class='cell' style='text-align: right;'>-</div>")
+		emptyRow.append("<div class='cell' style='text-align: right;'>-</div>")
+		$('#airportDetailsHeadquarterList').append(emptyRow)
+	}
+	if (!hasBases) {
+		var emptyRow = $("<div class='table-row'></div>")
+		emptyRow.append("<div class='cell'>-</div>")
+		emptyRow.append("<div class='cell' style='text-align: right;'>-</div>")
+		emptyRow.append("<div class='cell' style='text-align: right;'>-</div>")
+		emptyRow.append("<div class='cell' style='text-align: right;'>-</div>")
+		emptyRow.append("<div class='cell' style='text-align: right;'>-</div>")
+		$('#airportDetailsBaseList').append(emptyRow)
+	}
+	if (!hasLounges) {
+		var emptyRow = $("<div class='table-row'></div>")
+		emptyRow.append("<div class='cell'>-</div>")
+		emptyRow.append("<div class='cell' style='text-align: right;'>-</div>")
+		emptyRow.append("<div class='cell' style='text-align: right;'>-</div>")
+		emptyRow.append("<div class='cell' style='text-align: right;'>-</div>")
+		emptyRow.append("<div class='cell' style='text-align: right;'>-</div>")
+		emptyRow.append("<div class='cell' style='text-align: right;'>-</div>")
+		$('#airportDetailsLoungeList').append(emptyRow)
+	}
+}
+
+
+function getAirports() {
+    markers = undefined
+	$.getJSON( "airports", function( data ) {
+	      airports = data
+		  addMarkers(data)
+	});
+}
+
+function addMarkers(airports) {
+    var infoWindow = new google.maps.InfoWindow({
+		maxWidth : 250
+	})
+	var originalOpacity = 0.7
+	currentZoom = map.getZoom()
+
+	google.maps.event.addListener(infoWindow, 'closeclick',function(){
+       if (infoWindow.marker) {
+        infoWindow.marker.setOpacity(originalOpacity)
+       }
+    });
+
+	var resultMarkers = {}
+	for (i = 0; i < airports.length; i++) {
+		  var airportInfo = airports[i]
+		  var position = {lat: airportInfo.latitude, lng: airportInfo.longitude};
+		  var icon = getAirportIcon(airportInfo)
+//          if (airportInfo.championAirlineName) {
+//            console.log(airportInfo.name + "-> " + airportInfo.championAirlineName)
+//          }
+
+		  
+		  var marker = new google.maps.Marker({
+			    position: position,
+			    map: map,
+			    title: airportInfo.name,
+//			    airportName: airportInfo.name,
+//		  		airportCode: airportInfo.iata,
+//		  		airportCity: airportInfo.city,
+//		  		airportId: airportInfo.id,
+//		  		airportSize: airportInfo.size,
+//		  		airportPopulation: airportInfo.population,
+//		  		airportIncomeLevel: airportInfo.incomeLevel,
+//		  		airportCountryCode: airportInfo.countryCode,
+//		  		airportZone : airportInfo.zone,
+//		  		airportAvailableSlots: airportInfo.availableSlots,
+                opacity: originalOpacity,
+		  		airport : airportInfo,
+		  		icon: icon,
+		  		originalIcon: icon, //so we can flip back and forth
+			  });
+		  if (airportInfo.championAirlineId) {
+            marker.championIcon = '/airlines/' + airportInfo.championAirlineId + '/logo'
+            marker.championAirlineName = airportInfo.championAirlineName
+            marker.contested = airportInfo.contested
+          }
+
+		  
+		  var zIndex = airportInfo.size * 10 
+		  var sizeAdjust = Math.floor(airportInfo.population / 1000000) //add something extra due to pop
+		  if (sizeAdjust > 9) {
+			sizeAdjust = 9;
+		  }
+		  zIndex += sizeAdjust
+		  
+		  marker.setZIndex(zIndex); //major airport should have higher index
+
+		  marker.addListener('click', function() {
+			  infoWindow.close();
+			  if (infoWindow.marker && infoWindow.marker != this) {
+			    infoWindow.marker.setOpacity(originalOpacity)
+              }
+			  
+			  activeAirport = this.airport
+			  
+			  var isBase = false;
+			  
+			  if (activeAirline) {
+				  updateBaseInfo(this.airport.id)
+			  }
+			  $("#airportPopupName").text(this.airport.name)
+			  $("#airportPopupIata").text(this.airport.iata)
+			  $("#airportPopupCity").html(this.airport.city + "&nbsp;" + getCountryFlagImg(this.airport.countryCode))
+			  $("#airportPopupZone").text(zoneById[this.airport.zone])
+			  $("#airportPopupSize").text(this.airport.size)
+			  $("#airportPopupPopulation").text('-') //wait for extended details
+			  $("#airportPopupIncomeLevel").text('-') //wait for extended details
+			  $("#airportPopupOpenness").html(getOpennessSpan(loadedCountriesByCode[this.airport.countryCode].openness))
+			  $("#airportPopupMaxRunwayLength").html(this.airport.runwayLength + "&nbsp;m")
+			  updateAirportExtendedDetails(this.airport.id, this.airport.countryCode)
+			  //updateAirportSlots(this.airport.id)
+			  
+			  $("#airportPopupId").val(this.airport.id)
+			  var popup = $("#airportPopup").clone()
+			  populateNavigation(popup)
+			  popup.show()
+			  infoWindow.setContent(popup[0])
+			  infoWindow.open(map, this);
+			  infoWindow.marker = this
+			  
+			  activeAirportPopupInfoWindow = infoWindow
+			  
+			  if (activeAirline) {
+				  if (!activeAirline.headquarterAirport) {
+					  $("#planToAirportButton").hide()
+				  } else {
+					  $("#planToAirportButton").show()
+				  }
+			  } else {
+				  $("#planToAirportButton").hide()
+			  }
+			  
+		  });
+
+		  marker.addListener('mouseover', function(event) {
+               this.setOpacity(0.9)
+            })
+            marker.addListener('mouseout', function(event) {
+                if (infoWindow.marker != this) {
+                    this.setOpacity(originalOpacity)
+                }
+            })
+
+
+		  marker.setVisible(isShowMarker(marker, currentZoom))
+
+
+		  resultMarkers[airportInfo.id] = marker
+	}
+	//now assign it to markers to indicate that it's ready
+	markers = resultMarkers
+}
+
+function planToAirportFromInfoWindow() {
+	closeAirportInfoPopup();
+	planToAirport($('#airportPopupId').val(), $('#airportPopupName').text())
+}
+
+function removeMarkers() {
+	$.each(markers, function(key, marker) {
+		marker.setMap(null)
+	});
+	markers = {}
+}
+
+function addCityMarkers(airportMap, airport) {
+	var cities = airport.citiesServed
+	var infoWindow = new google.maps.InfoWindow({
+		maxWidth : 500
+	})
+	var cityMarkerIcon = $("#airportMap").data("cityMarker")
+	var townMarkerIcon = $("#airportMap").data("townMarker")
+	var villageMarkerIcon = $("#airportMap").data("villageMarker")
+	
+
+	cities.sort(sortByProperty("population", false))
+	var count = 0
+	$.each(cities, function( key, city ) {
+		if (++ count > 20) { //do it for top 20 cities only
+			return false
+		}	
+		var icon
+		if (city.population >= 500000) {
+			icon = cityMarkerIcon
+		} else if (city.population >= 100000) {
+			icon = townMarkerIcon
+		} else {
+			icon = villageMarkerIcon
+		}
+		var position = {lat: city.latitude, lng: city.longitude};
+		  var marker = new google.maps.Marker({
+			    position: position,
+			    map: airportMap,
+			    title: city.name,
+			    cityInfo : city,
+			    icon : icon
+			  });
+		  airportMapMarkers.push(marker)
+		  
+		  marker.addListener('click', function() {
+			  infoWindow.close();
+			  var city = this.cityInfo
+			  $("#cityPopupName").text(city.name)
+			  $("#cityPopupPopulation").text(commaSeparateNumber(city.population))
+			  $("#cityPopupIncomeLevel").text(city.incomeLevel)
+			  $("#cityPopupCountryCode").text(city.countryCode)
+			  $("#cityPopupCountryCode").append("<img class='flag' src='assets/images/flags/" + city.countryCode + ".png' />")
+			  $("#cityPopupId").val(city.id)
+			   
+			  
+			  
+///////////////
+				 ///////////////////////////!!!!!!!!!!
+			$.ajax({
+				type: 'GET',
+				url: "cities/" + city.id + "/airportShares",
+			    contentType: 'application/json; charset=utf-8',
+			    dataType: 'json',
+//			    async: false,
+			    success: function(airportShares) {
+			    	plotAirportShares(airportShares, airport.id, $("#cityPie"))
+			    },
+			    error: function(jqXHR, textStatus, errorThrown) {
+			            console.log(JSON.stringify(jqXHR));
+			            console.log("AJAX error: " + textStatus + ' : ' + errorThrown);
+			    }
+			});
+
+			var popup = $("#cityPopup").clone()
+            popup.show()
+            infoWindow.setContent(popup[0])
+			infoWindow.open(airportMap, this);
+			  
+			  
+			/////////////////////!!!!!!!!!!!!!!!
+		 ///////////////
+		  });
+		  //marker.setVisible()
+	});
+}
+
+
+
+function isShowMarker(marker, zoom) {
+	if (championMapMode && !marker.championIcon) {
+	    return false
+    }
+    return (marker.isBase) || ((zoom >= 4) && (zoom + marker.airport.size / 2 >= 7.5)) //start showing size >= 7 at zoom 4
+}
+
+function updateBaseInfo(airportId) {
+	$("#buildHeadquarterButton").hide()
+	//$("#buildBaseButton").hide()
+	$("#airportIcons .baseIcon").hide()
+	
+	if (!activeAirline.headquarterAirport) {
+	  $("#buildHeadquarterButton").show()
+	} else {
+	  var baseAirport
+	  for (i = 0; i < activeAirline.baseAirports.length; i++) {
+		  if (activeAirline.baseAirports[i].airportId == airportId) {
+			  baseAirport = activeAirline.baseAirports[i]
+			  break
+		  }
+	  }
+	  if (baseAirport){ //a base
+		  if (baseAirport.headquarter){ //a HQ
+			$("#popupHeadquarterIcon").show() 
+		  } else { 
+			$("#popupBaseIcon").show()
+		  }
+		}
+	}
+}
+
+function updateAirportLoyalistDetails(airport) {
+    var url = "airports/" + airport.id + "/loyalist-data"
+    var $table = $('#airportCanvas .loyalistDelta')
+    $table.find('.table-row').remove()
+
+    if (activeAirline) {
+        url += "?airlineId=" + activeAirline.id
+    }
+    $.ajax({
+		type: 'GET',
+		url: url,
+	    contentType: 'application/json; charset=utf-8',
+	    dataType: 'json',
+	    success: function(result) {
+	        var currentData = result.current
+
+            $.each(result.airlineDeltas, function(index, deltaEntry) {
+                var airlineName = deltaEntry.airlineName
+                var airlineId = deltaEntry.airlineId
+                var deltaText = (deltaEntry.passengers >= 0) ? ("+" + deltaEntry.passengers) : deltaEntry.passengers
+                var $row = $('<div class="table-row clickable" data-link="rival"><div class="cell">' + getAirlineSpan(airlineId, airlineName) + '</div><div class="cell" style="text-align:right">' + deltaText + '</div></div>')
+                $row.click(function() {
+                    showRivalsCanvas(deltaEntry.airlineId)
+                })
+                $table.append($row)
+            })
+
+	    	assignAirlineColors(currentData, "airlineId")
+
+	    	plotPie(currentData, activeAirline ? activeAirline.name : null , $("#airportCanvas .loyalistPie"), "airlineName", "amount")
+	    	plotLoyalistHistoryChart(result.history, $("#loyalistHistoryModal .loyalistHistoryChart"))
+            populateNavigation($('#airportCanvas'))
+	    },
+	    error: function(jqXHR, textStatus, errorThrown) {
+	            console.log(JSON.stringify(jqXHR));
+	            console.log("AJAX error: " + textStatus + ' : ' + errorThrown);
+	    }
+	});
+}
+
+function showLoyalistHistoryModal() {
+    $("#loyalistHistoryModal").fadeIn(500)
+}
+
+function refreshAirportExtendedDetails(airport) {
+    //clear the old values
+	if (activeAirline && activeAirline.headquarterAirport) { //if this airline has picked headquarter
+	    var airlineId = activeAirline.id
+        var hasMatch = false
+        $.each(airport.appealList, function( key, appeal ) {
+            if (appeal.airlineId == airlineId) {
+                if (airport.bonusList[airlineId]) {
+                    if (airport.bonusList[airlineId].loyalty > 0) {
+                        $(".airportLoyaltyBonus").text("(+" + airport.bonusList[airlineId].loyalty + ")")
+                        $(".airportLoyaltyBonus").show()
+                        $('#appealBonusDetailsTooltip').data('loyaltyBreakdown', airport.bonusList[airlineId].loyaltyBreakdown)
+                        $('.airportLoyaltyBonusTrigger').show()
+                    } else {
+                        $(".airportLoyaltyBonus").hide()
+                        $('.airportLoyaltyBonusTrigger').hide()
+                    }
+                }
+
+                var fullHeartSource = "assets/images/icons/heart.png"
+                var halfHeartSource = "assets/images/icons/heart-half.png"
+                var emptyHeartSource = "assets/images/icons/heart-empty.png"
+
+                $(".airportLoyalty").empty()
+                getPaddedHalfStepImageBarByValue(fullHeartSource, halfHeartSource, emptyHeartSource, 10, appeal.loyalty).css({'display' : 'inline-block', width: '85px'}).appendTo($("#airportCanvas .airportLoyalty"))
+
+                $(".airportLoyalty").append(appeal.loyalty)
+
+                hasMatch = true
+            }
+        });
+        if (!hasMatch) {
+            $(".airportLoyalty").text("0")
+        }
+
+//        var relationshipValue = loadedCountriesByCode[airport.countryCode].mutualRelationship
+//        if (typeof relationshipValue != 'undefined') {
+//            $(".airportRelationship").text(getCountryRelationshipDescription(relationshipValue))
+//        } else {
+//            $(".airportRelationship").text('-')
+//        }
+    }
+    var $populationSpan = getBoostSpan(airport.population, airport.populationBoost, $('#populationDetailsTooltip'))
+    $("#airportPopupPopulation").html($populationSpan)
+
+    var $incomeLevelSpan = getBoostSpan(airport.incomeLevel, airport.incomeLevelBoost , $('#incomeDetailsTooltip'))
+    $("#airportPopupIncomeLevel").html($incomeLevelSpan)
+
+    $(".airportFeatures .feature").remove()
+    $.each(airport.features, function(index, feature) {
+        var $popupFeatureDiv = $("<div class='feature' style='display:inline-flex'><img src='assets/images/icons/airport-features/" + feature.type + ".png' title='" + feature.title + "'; style='vertical-align: bottom;'></div>").appendTo($("#airportPopup .airportFeatures"))
+        var $popupFeatureSpan
+        if (feature.boosts && feature.boosts.length > 0) {
+            $popupFeatureSpan = getBoostSpan(feature.strength, feature.boosts, createIfNotExist($('#boostDetailsTooltipTemplate'), feature.type + "Tooltip"))
+        } else {
+            $popupFeatureSpan = $('<span>' + (feature.strength > 0 ? feature.strength : '') + '</span>')
+        }
+        $popupFeatureDiv.append($popupFeatureSpan)
+
+        var $featureDiv = $("<div class='feature'><img src='assets/images/icons/airport-features/" + feature.type + ".png'; style='margin-right: 5px;'></div>")
+        $featureDiv.css({ 'display' : "flex", 'align-items' : "center", 'padding' : "2px 0" })
+        var featureText = feature.title
+        if (feature.strength != 0) {
+            if (feature.boosts && feature.boosts.length > 0) {
+                featureText += " (strength: <span style='color: #41A14D'>" + feature.strength + "</span>)"
+            } else {
+                featureText += " (strength: " + feature.strength + ")"
+            }
+        }
+        var $featureDescription = $('<span><span>').text(feature.title)
+
+         if (feature.strength != 0) {
+            var $featureStrengthSpan = $('<span>(strength:&nbsp;</span>')
+            if (feature.boosts && feature.boosts.length > 0) {
+                var $boostSpan = getBoostSpan(feature.strength, feature.boosts, createIfNotExist($('#boostDetailsTooltipTemplate'), feature.type + "Tooltip"))
+                $featureStrengthSpan.append($boostSpan)
+                $featureStrengthSpan.append('<span>)</span>')
+            } else {
+                $featureStrengthSpan.append('<span>' + feature.strength + ')</span>')
+            }
+            $featureDescription.append($featureStrengthSpan)
+        }
+
+        $featureDiv.append($featureDescription)
+        $("#airportCanvas .airportFeatures").append($featureDiv)
+    })
+}
+
+function updateAirportExtendedDetails(airportId, countryCode) {
+	//clear the old values
+	$(".airportLoyalty").text('-')
+	$(".airportRelationship").text('-')
+	$(".airportLoyaltyBonus").hide()
+    $('.airportLoyaltyBonusTrigger').hide()
+	$("#airportIcons .feature").hide()
+
+    $.ajax({
+        type: 'GET',
+        url: "airports/" + airportId,
+        contentType: 'application/json; charset=utf-8',
+        dataType: 'json',
+        success: function(airport) {
+            refreshAirportExtendedDetails(airport)
+        },
+        error: function(jqXHR, textStatus, errorThrown) {
+                console.log(JSON.stringify(jqXHR));
+                console.log("AJAX error: " + textStatus + ' : ' + errorThrown);
+        }
+    });
+
+    $("#airportCanvas .countryRelationship .total").text("-")
+    $("#airportCanvas .airlineTitle").text("-")
+    if (activeAirline) {
+        $.ajax({
+            type: 'GET',
+            url: "/countries/" + countryCode + "/airline/" + activeAirline.id,
+            contentType: 'application/json; charset=utf-8',
+            dataType: 'json',
+            success: function(info) {
+                var relationship = info.relationship
+                var relationshipSpan = getAirlineRelationshipDescriptionSpan(relationship.total)
+                $("#airportCanvas .countryRelationship .total").html(relationshipSpan)
+                var $relationshipDetailsIcon = $("#airportCanvas .countryRelationship .detailsIcon")
+                $relationshipDetailsIcon.data("relationship", relationship)
+                $relationshipDetailsIcon.data("title", info.title)
+                $relationshipDetailsIcon.data("countryCode", countryCode)
+                $relationshipDetailsIcon.show()
+
+                var title = info.title
+                updateAirlineTitle(title, $("#airportCanvas img.airlineTitleIcon"), $("#airportCanvas .airlineTitle"))
+            },
+            error: function(jqXHR, textStatus, errorThrown) {
+                    console.log(JSON.stringify(jqXHR));
+                    console.log("AJAX error: " + textStatus + ' : ' + errorThrown);
+            }
+        });
+    } else {
+        $("#airportCanvas .countryRelationship .detailsIcon").hide()
+    }
+}
+
+//function updateBuildBaseButton(airportZone) { //check if the zone already has base
+//	for (i = 0; i < activeAirline.baseAirports.length; i++) {
+//	  if (activeAirline.baseAirports[i].airportZone == airportZone) {
+//		  return //no 2nd base in the zone but different country for now
+//	  }
+//	}
+//	
+//	//$("#buildBaseButton").show()
+//}
+
+var championMapMode = false
+var contestedMarkers = []
+function toggleChampionMap() {
+   var zoom = map.getZoom();
+   championMapMode = !championMapMode
+    $.each(markers, function(index, marker) {
+        if (championMapMode) {
+            if (marker.championIcon) {
+                marker.previousIcon = marker.icon
+                marker.previousTitle = marker.title
+                //marker.setIcon(marker.championIcon)
+                marker.setIcon(marker.championIcon)
+                var title = marker.title + " - " + marker.championAirlineName
+        //        google.maps.event.clearListeners(marker, 'mouseover');
+        //        google.maps.event.clearListeners(marker, 'mouseout');
+                if (marker.contested) {
+                    addContestedMarker(marker)
+                    title += " (contested by " + marker.contested + ")"
+                }
+                marker.setTitle(title)
+            } else {
+                marker.setVisible(false)
+            }
+        } else {
+
+            if (marker.championIcon) {
+                marker.setTitle(marker.previousTitle)
+                marker.setIcon(marker.previousIcon)
+            }
+            while (contestedMarkers.length > 0) {
+                var contestedMarker = contestedMarkers.pop()
+                contestedMarker.setMap(null)
+            }
+            marker.setVisible(isShowMarker(marker, zoom))
+            updateAirportMarkers(activeAirline)
+        }
+    })
+
+}
+
+function addContestedMarker(airportMarker) {
+    var contestedMarker = new google.maps.Marker({
+        position: airportMarker.getPosition(),
+        map,
+        title: "Contested",
+        icon: { anchor: new google.maps.Point(-5,15), url: "assets/images/icons/fire.png" },
+        zIndex: 500
+      });
+    //marker.setVisible(isShowMarker(airportMarker, zoom))
+    contestedMarker.bindTo("visible", airportMarker)
+    contestedMarker.setZIndex(airportMarker.getZIndex() + 1)
+    contestedMarkers.push(contestedMarker)
+}
+
+
+function updateAirportBaseMarkers(newBaseAirports, relatedFlightPaths) {
+    //reset baseMarkers
+    $.each(baseMarkers, function(index, marker) {
+        marker.setIcon(marker.originalIcon)
+        marker.isBase = false
+        marker.setVisible(isShowMarker(marker, map.getZoom()))
+        marker.baseInfo = undefined
+        google.maps.event.clearListeners(marker, 'mouseover');
+        google.maps.event.clearListeners(marker, 'mouseout');
+
+    })
+    baseMarkers = []
+    var headquarterMarkerIcon = $("#map").data("headquarterMarker")
+    var baseMarkerIcon = $("#map").data("baseMarker")
+    $.each(newBaseAirports, function(key, baseAirport) {
+        var marker = markers[baseAirport.airportId]
+        if (baseAirport.headquarter) {
+            marker.setIcon(headquarterMarkerIcon)
+        } else {
+            marker.setIcon(baseMarkerIcon)
+        }
+        marker.setZIndex(999)
+        marker.isBase = true
+        marker.setVisible(true)
+        marker.baseInfo = baseAirport
+        var originalOpacity = marker.getOpacity()
+        marker.addListener('mouseover', function(event) {
+                    $.each(relatedFlightPaths, function(linkId, pathEntry) {
+                        var path = pathEntry.path
+                        var link = pathEntry.path.link
+                        if (!$(path).data("originalOpacity")) {
+                            $(path).data("originalOpacity", path.strokeOpacity)
+                        }
+                        if (link.fromAirportId != baseAirport.airportId || link.airlineId != baseAirport.airlineId) {
+                            path.setOptions({ strokeOpacity : 0.1 })
+                        } else {
+                            path.setOptions({ strokeOpacity : 0.8 })
+                        }
+                    })
+                })
+        marker.addListener('mouseout', function(event) {
+            $.each(relatedFlightPaths, function(linkId, pathEntry) {
+                var path = pathEntry.path
+                var originalOpacity = $(path).data("originalOpacity")
+                if (originalOpacity !== undefined) {
+                    path.setOptions({ strokeOpacity : originalOpacity })
+                }
+            })
+        })
+
+        baseMarkers.push(marker)
+    })
+
+    return baseMarkers
+}
+
+function updateAirportMarkers(airline) { //set different markers for head quarter and bases
+	if (!markers) { //markers not ready yet, wait
+		setTimeout(function() { updateAirportMarkers(airline) }, 100)
+	} else {
+	    if (airline) {
+		    updateAirportBaseMarkers(airline.baseAirports, flightPaths)
+		} else {
+            updateAirportBaseMarkers([])
+		}
+    }
+}
+
+//airport links view
+
+function toggleAirportLinksView() {
+	clearAirportLinkPaths() //clear previous ones if exist
+	deselectLink()
+
+	toggleAirportLinks(activeAirport)
+}
+
+function closeAirportInfoPopup() {
+    if (activeAirportPopupInfoWindow) {
+        activeAirportPopupInfoWindow.close(map)
+        if (activeAirportPopupInfoWindow.marker) {
+            activeAirportPopupInfoWindow.marker.setOpacity(0.7)
+        }
+        activeAirportPopupInfoWindow = undefined
+    }
+}
+
+function toggleAirportLinks(airport) {
+	clearAllPaths()
+	closeAirportInfoPopup()
+	$.ajax({
+		type: 'GET',
+		url: "airports/" + airport.id + "/links",
+	    contentType: 'application/json; charset=utf-8',
+	    dataType: 'json',
+	    success: function(linksByRemoteAirport) {
+	        $("#topAirportLinksPanel .topDestinations .table-row").remove()
+	    	$.each(linksByRemoteAirport, function(index, entry) {
+                drawAirportLinkPath(airport, entry)
+                //populate top 5 destinations
+                if (index < 5) {
+                    var $destinationRow = $('<div class="table-row"></div>')
+                    var $airportCell = $('<div class="cell"></div>')
+                    $airportCell.append(getAirportSpan(entry.remoteAirport))
+                    $destinationRow.append($airportCell)
+                    $destinationRow.append('<div class="cell">' + toLinkClassValueString(entry.capacity) + '(' + entry.frequency + ')</div>')
+                    var $operatorsCell = $('<div class="cell"></div>')
+                    $.each(entry.operators, function(index, operator) {
+                        var $airlineLogoSpan = $('<span></span>')
+                    	$airlineLogoSpan.append(getAirlineLogoImg(operator.airlineId))
+                    	$airlineLogoSpan.attr("title", operator.airlineName + ' ' + toLinkClassValueString(operator.capacity) + '(' + operator.frequency + ')')
+                        $operatorsCell.append($airlineLogoSpan)
+                    })
+                    $destinationRow.append($operatorsCell)
+
+                    $("#topAirportLinksPanel .topDestinations").append($destinationRow)
+                }
+            })
+            if (linksByRemoteAirport.length == 0) {
+                $("#topAirportLinksPanel .topDestinations").append("<div class='table-row'><div class='cell'>-</div><div class='cell'>-</div><div class='cell'>-</div></div>")
+            }
+
+	    	$("#topAirportLinksPanel").show();
+	    },
+        error: function(jqXHR, textStatus, errorThrown) {
+	            console.log(JSON.stringify(jqXHR));
+	            console.log("AJAX error: " + textStatus + ' : ' + errorThrown);
+	    },
+	    beforeSend: function() {
+	    	$('body .loadingSpinner').show()
+	    },
+	    complete: function(){
+	    	$('body .loadingSpinner').hide()
+	    }
+	});
+}
+
+
+function drawAirportLinkPath(localAirport, details) {
+    var remoteAirport = details.remoteAirport
+    var from = new google.maps.LatLng({lat: localAirport.latitude, lng: localAirport.longitude})
+	var to = new google.maps.LatLng({lat: remoteAirport.latitude, lng: remoteAirport.longitude})
+	var pathKey = remoteAirport.id
+
+    var totalCapacity = details.capacity.total
+
+    var opacity
+    if (totalCapacity < 2000) {
+        opacity = 0.2 + totalCapacity / 2000 * (0.6)
+    } else {
+        opacity = 0.8
+    }
+	var airportLinkPath = new google.maps.Polyline({
+			 geodesic: true,
+		     strokeColor: "#DC83FC",
+		     strokeOpacity: opacity,
+		     strokeWeight: 2,
+		     path: [from, to],
+		     zIndex : 1100,
+		     map: map,
+		});
+		
+	var fromAirport = getAirportText(localAirport.city, localAirport.iata)
+	var toAirport = getAirportText(remoteAirport.city, remoteAirport.iata)
+	
+	
+	shadowPath = new google.maps.Polyline({
+		 geodesic: true,
+	     strokeColor: "#DC83FC",
+	     strokeOpacity: 0.0001,
+	     strokeWeight: 25,
+	     path: [from, to],
+	     zIndex : 401,
+	     fromAirport : fromAirport,
+	     fromCountry : localAirport.countryCode, 
+	     toAirport : toAirport,
+	     toCountry : remoteAirport.countryCode,
+	     details: details,
+	     map: map,
+	});
+	polylines.push(airportLinkPath)
+    polylines.push(shadowPath)
+	
+	airportLinkPath.shadowPath = shadowPath
+	
+	var infowindow;
+	shadowPath.addListener('mouseover', function(event) {
+	    highlightPath(airportLinkPath, false)
+		$("#airportLinkPopupFrom").html(getCountryFlagImg(this.fromCountry) + this.fromAirport)
+		$("#airportLinkPopupTo").html(getCountryFlagImg(this.toCountry) + this.toAirport)
+		$("#airportLinkPopupCapacity").text(toLinkClassValueString(this.details.capacity) + "(" + this.details.frequency + ")")
+		$("#airportLinkOperators").empty()
+		$.each(this.details.operators, function(index, operator){
+		    var $operatorDiv = $('<div></div>')
+		    $operatorDiv.append(getAirlineLogoSpan(operator.airlineId, operator.airlineName))
+            $operatorDiv.append('<span>' + operator.frequency + '&nbsp;flight(s) weekly&nbsp;' + toLinkClassValueString(operator.capacity) + '</span>')
+		    $("#airportLinkOperators").append($operatorDiv)
+		})
+
+
+		infowindow = new google.maps.InfoWindow({
+             maxWidth : 400
+             });
+        var popup = $("#airportLinkPopup").clone()
+        popup.show()
+        infowindow.setContent(popup[0])
+		
+		infowindow.setPosition(event.latLng);
+		infowindow.open(map);
+	})		
+	shadowPath.addListener('mouseout', function(event) {
+	    unhighlightPath(airportLinkPath)
+		infowindow.close()
+	})
+	
+	airportLinkPaths[pathKey] = airportLinkPath
+}
+
+function clearAirportLinkPaths() {
+	$.each(airportLinkPaths, function(key, airportLinkPath) {
+		airportLinkPath.setMap(null)
+		airportLinkPath.shadowPath.setMap(null)
+	})
+	
+	airportLinkPaths = {}
+}
+
+
+function hideAirportLinksView() {
+	//printConsole('')
+	clearAirportLinkPaths()
+	updateLinksInfo() //redraw all flight paths
+		
+    $("#topAirportLinksPanel").hide();
+}
+
+function getAirportIcon(airportInfo) {
+    var largeAirportMarkerIcon = $("#map").data("largeAirportMarker")
+    var mediumAirportMarkerIcon = $("#map").data("mediumAirportMarker")
+    var smallAirportMarkerIcon = $("#map").data("smallAirportMarker")
+    var gatewayAirportMarkerIcon = $("#map").data("gatewayAirportMarker")
+
+    if (airportInfo.isGateway) {
+      icon = gatewayAirportMarkerIcon
+    } else if (airportInfo.size <= 3) {
+      icon = smallAirportMarkerIcon
+    } else if (airportInfo.size <= 6) {
+      icon = mediumAirportMarkerIcon
+    } else {
+      icon = largeAirportMarkerIcon
+    }
+    return icon
+}
+function hideAppealBreakdown() {
+    $('#appealBonusDetailsTooltip').hide()
+}
+
+function showAppealBreakdown($icon, bonusDetails) {
+    var yPos = $icon.offset().top - $(window).scrollTop() + $icon.height()
+    var xPos = $icon.offset().left - $(window).scrollLeft() + $icon.width() - $('#appealBonusDetailsTooltip').width() / 2
+
+    $('#appealBonusDetailsTooltip').css('top', yPos + 'px')
+    $('#appealBonusDetailsTooltip').css('left', xPos + 'px')
+    $('#appealBonusDetailsTooltip').show()
+
+
+    $('#appealBonusDetailsTooltip .table .table-row').remove()
+    $.each(bonusDetails, function(index, entry) {
+        var $row = $('<div class="table-row"><div class="cell" style="width: 70%;">' + entry.description + '</div><div class="cell" style="width: 30%; text-align: right;">+' + entry.value + '</div></div>')
+        $row.css('color', 'white')
+        $('#appealBonusDetailsTooltip .table').append($row)
+    })
+}
+
+function showSpecializationModal() {
+    var $container = $('#baseSpecializationModal .container')
+    $container.empty()
+    $.ajax({
+		type: 'GET',
+		url: "airlines/" + activeAirline.id + "/bases/" + activeAirportId + "/specialization-info",
+	    contentType: 'application/json; charset=utf-8',
+	    dataType: 'json',
+	    success: function(info) {
+            $.each(info.specializations, function(index, specializationsByScale) {
+                var $scaleDiv = $('<div class="section"></div>').appendTo($container)
+                $scaleDiv.append($('<h4>Hub Scale Requirement ' + specializationsByScale.scaleRequirement + '</h4>'))
+                var $flexDiv = $('<div style="display: flex; flex-wrap: wrap;"></div>').appendTo($scaleDiv)
+                $.each(specializationsByScale.specializations, function(index, specialization) {
+                    var $specializationDiv = $('<div class="section specialization" style="min-width: 200px; flex:1;"></div>').appendTo($flexDiv)
+                    $specializationDiv.data('id', specialization.id)
+                    $specializationDiv.append($('<h4>' + specialization.label + '</h4>'))
+                    var $descriptionList = $('<ul></ul>').appendTo($specializationDiv)
+                    $.each(specialization.descriptions, function(index, description) {
+                        $descriptionList.append($('<li class="dot">' + description + '</li>'))
+                    })
+
+                    if (specialization.available) {
+                        $specializationDiv.addClass('available')
+                        if (!specialization.free) {
+                            $specializationDiv.on('click', function() {
+                                $(this).siblings().removeClass('active')
+                                $(this).toggleClass('active')
+                            })
+                        } else {
+                            $specializationDiv.attr('title', 'Free at scale ' + specializationsByScale.scaleRequirement)
+                        }
+                    } else {
+                        $specializationDiv.addClass('unavailable')
+                        $specializationDiv.attr('title', 'Do not meet hub scale requirement: ' + specializationsByScale.scaleRequirement)
+                    }
+
+                    if (specialization.active) {
+                        $specializationDiv.addClass('active')
+                    }
+                })
+            })
+
+            if (info.cooldown > 0) {
+                disableButton($('#baseSpecializationModal .confirm'), info.cooldown + " more week(s) before another change")
+            } else {
+                enableButton($('#baseSpecializationModal .confirm'))
+            }
+
+            $('#baseSpecializationModal').data("defaultCooldown", info.defaultCooldown)
+
+            $('#baseSpecializationModal').fadeIn(500)
+	    },
+        error: function(jqXHR, textStatus, errorThrown) {
+	            console.log(JSON.stringify(jqXHR));
+	            console.log("AJAX error: " + textStatus + ' : ' + errorThrown);
+	    }
+	});
+
+}
+
+function confirmSpecializations() {
+    var defaultCooldown = $('#baseSpecializationModal').data("defaultCooldown")
+    promptConfirm("Changes can only be made every " + defaultCooldown + " weeks, confirm?", function() {
+        var airlineId = activeAirline.id
+        var url = "airlines/" + airlineId + "/bases/" + activeAirportId + "/specializations"
+        var selectedSpecializations = []
+        $('#baseSpecializationModal .specialization.active').each(function(index) {
+            selectedSpecializations.push($(this).data('id'))
+        })
+
+        $.ajax({
+            type: 'PUT',
+            data: JSON.stringify({
+                "selectedSpecializations" : selectedSpecializations
+            }),
+            url: url,
+            contentType: 'application/json; charset=utf-8',
+            dataType: 'json',
+            success: function(response) {
+                closeModal($('#baseSpecializationModal'))
+                showAirportDetails(activeAirportId)
+            },
+            error: function(jqXHR, textStatus, errorThrown) {
+                    console.log(JSON.stringify(jqXHR));
+                    console.log("AJAX error: " + textStatus + ' : ' + errorThrown);
+            }
+        });
+    })
+}
+
+function showGenericTransitModal() {
+    var $table = $('#genericTransitModal .table.genericTransits')
+    $table.find('.table-row').remove()
+
+    var transits = $table.data('transits')
+    $.each(transits, function(index, transit) {
+        $row = $('<div class="table-row" style="width: 100%"></div>')
+        $row.append($('<div class="cell">' + transit.toAirportText + '</div>'))
+        $row.append($('<div class="cell" align="right">' + commaSeparateNumber(transit.toAirportPopulation) + '</div>'))
+        $row.append($('<div class="cell capacity" align="right">' + commaSeparateNumber(transit.capacity) + '</div>'))
+        $row.append($('<div class="cell" align="right">' + commaSeparateNumber(transit.passenger) + '</div>'))
+
+        $table.append($row)
+    })
+    if (transits.length == 0) {
+        $table.append('<div class="table-row"><div class="cell">-</div><div class="cell" align="right">-</div><div class="cell" align="right">-</div><div class="cell" align="right">-</div></div>')
+    }
+    $('#genericTransitModal').fadeIn(200)
 }