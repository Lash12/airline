--- conflicted
+++ resolved
@@ -1,1033 +1,1028 @@
-package controllers
-
-import java.util.Calendar
-
-import scala.collection.mutable.ListBuffer
-import scala.collection.mutable.Map
-import scala.math.BigDecimal.double2bigDecimal
-import scala.math.BigDecimal.int2bigDecimal
-import com.patson.Util
-import com.patson.data.{AirlineSource, AirplaneSource, AirportSource, AllianceSource, ConsumptionHistorySource, CountrySource, CycleSource, LinkSource}
-import com.patson.model._
-import com.patson.model.airplane.{Airplane, LinkAssignments, Model}
-import models.{LinkHistory, RelatedLink}
-import play.api.data.Form
-import play.api.data.Forms.mapping
-import play.api.data.Forms.number
-import play.api.libs.json._
-import play.api.libs.json.JsBoolean
-import play.api.libs.json.JsNumber
-import play.api.libs.json.JsObject
-import play.api.libs.json.Json
-import play.api.libs.json.Json.toJsFieldJsValueWrapper
-import play.api.mvc._
-import com.patson.data.airplane.ModelSource
-import play.api.mvc.Security.AuthenticatedRequest
-import controllers.AuthenticationObject.AuthenticatedAirline
-import com.patson.DemandGenerator
-
-import scala.collection.{SortedMap, immutable, mutable}
-import scala.collection.immutable.ListMap
-import scala.util.Try
-import scala.util.Success
-import scala.util.Failure
-import com.patson.model.LinkConsumptionHistory
-import com.patson.model.FlightPreferenceType
-import com.patson.util.{AirlineCache, AirportCache, AllianceCache, CountryCache}
-import javax.inject.Inject
-
-class LinkApplication @Inject()(cc: ControllerComponents) extends AbstractController(cc) {
-  object TestLinkReads extends Reads[Link] {
-     def reads(json: JsValue): JsResult[Link] = {
-      val fromAirportId = json.\("fromAirportId").as[Int]
-      val toAirportId = json.\("toAirportId").as[Int]
-      val airlineId = json.\("airlineId").as[Int]
-      val capacity = json.\("capacity").as[Int]
-      val price = json.\("price").as[Int]
-      val fromAirport = AirportCache.getAirport(fromAirportId).get
-      val toAirport = AirportCache.getAirport(toAirportId).get
-      val airline = AirlineCache.getAirline(airlineId).get
-      val distance = Util.calculateDistance(fromAirport.latitude, fromAirport.longitude, toAirport.latitude, toAirport.longitude).toInt
-      val rawQuality = json.\("quality").as[Int]
-      val flightType = Computation.getFlightType(fromAirport, toAirport, distance)
-      
-      val link = Link(fromAirport, toAirport, airline, LinkClassValues.getInstance(price), distance, LinkClassValues.getInstance(capacity), rawQuality, distance.toInt * 60 / 800, 1, flightType)
-      (json \ "id").asOpt[Int].foreach { link.id = _ } 
-      JsSuccess(link)
-    }
-  }
-  
-  
-  
-  
-  implicit object LinkConsumptionFormat extends Writes[LinkConsumptionDetails] {
-    def writes(linkConsumption: LinkConsumptionDetails): JsValue = {
-//      val fromAirport = AirportCache.getAirport(linkConsumption.fromAirportId)
-//      val toAirport = AirportCache.getAirport(linkConsumption.toAirportId)
-//      val airline = AirlineCache.getAirline(linkConsumption.airlineId)
-          JsObject(List(
-      "linkId" -> JsNumber(linkConsumption.link.id),
-//      "fromAirportCode" -> JsString(fromAirport.map(_.iata).getOrElse("XXX")),
-//      "fromAirportName" -> JsString(fromAirport.map(_.name).getOrElse("<unknown>")),
-//      "toAirportCode" -> JsString(toAirport.map(_.iata).getOrElse("XXX")),
-//      "toAirportName" -> JsString(toAirport.map(_.name).getOrElse("<unknown>")),
-//      "airlineName" -> JsString(airline.map(_.name).getOrElse("<unknown>")),
-      "fromAirportId" -> JsNumber(linkConsumption.link.from.id),
-      "toAirportId" -> JsNumber(linkConsumption.link.to.id),
-      "airlineId" -> JsNumber(linkConsumption.link.airline.id),
-      "price" -> Json.toJson(linkConsumption.link.price),
-      "distance" -> JsNumber(linkConsumption.link.distance),
-      "profit" -> JsNumber(linkConsumption.profit),
-      "revenue" -> JsNumber(linkConsumption.revenue),
-      "fuelCost" -> JsNumber(linkConsumption.fuelCost),
-      "crewCost" -> JsNumber(linkConsumption.crewCost),
-      "airportFees" -> JsNumber(linkConsumption.airportFees),
-      "delayCompensation" -> JsNumber(linkConsumption.delayCompensation),
-      "maintenanceCost" -> JsNumber(linkConsumption.maintenanceCost),
-      "inflightCost" -> JsNumber(linkConsumption.inflightCost),
-      "loungeCost" -> JsNumber(linkConsumption.loungeCost),
-      "depreciation" -> JsNumber(linkConsumption.depreciation),
-      "capacity" -> Json.toJson(linkConsumption.link.capacity),
-      "soldSeats" -> Json.toJson(linkConsumption.link.soldSeats),
-      "cancelledSeats" -> Json.toJson(linkConsumption.link.cancelledSeats),
-      "minorDelayCount" -> JsNumber(linkConsumption.link.minorDelayCount),
-      "majorDelayCount" -> JsNumber(linkConsumption.link.majorDelayCount),
-      "cancellationCount" -> JsNumber(linkConsumption.link.cancellationCount),
-      
-      "cycle" -> JsNumber(linkConsumption.cycle)))
-      
-    }
-  }
-
-  implicit object RelatedLinkWrites extends Writes[RelatedLink] {
-    def writes(relatedLink : RelatedLink): JsValue = {
-      JsObject(List(
-        "linkId" -> JsNumber(relatedLink.relatedLinkId),
-        "fromAirportId" -> JsNumber(relatedLink.fromAirport.id),
-        "fromAirportCode" -> JsString(relatedLink.fromAirport.iata),
-        "fromAirportName" -> JsString(relatedLink.fromAirport.name),
-        "fromCountryCode" -> JsString(relatedLink.fromAirport.countryCode),
-        "toAirportId" -> JsNumber(relatedLink.toAirport.id),
-        "toAirportCode" -> JsString(relatedLink.toAirport.iata),
-        "toAirportName" -> JsString(relatedLink.toAirport.name),
-        "fromAirportCity" -> JsString(relatedLink.fromAirport.city),
-        "toAirportCity" -> JsString(relatedLink.toAirport.city),
-        "toCountryCode" -> JsString(relatedLink.toAirport.countryCode),
-        "fromLatitude" -> JsNumber(relatedLink.fromAirport.latitude),
-        "fromLongitude" -> JsNumber(relatedLink.fromAirport.longitude),
-        "toLatitude" -> JsNumber(relatedLink.toAirport.latitude),
-        "toLongitude" -> JsNumber(relatedLink.toAirport.longitude),
-        "airlineId" -> JsNumber(relatedLink.airline.id),
-        "airlineName" -> JsString(relatedLink.airline.name),
-        "passenger" -> JsNumber(relatedLink.passengers)))
-    }
-  }
-
-  implicit object LinkHistoryWrites extends Writes[LinkHistory] {
-    def writes(linkHistory: LinkHistory): JsValue = {
-          JsObject(List(
-      "watchedLinkId" -> JsNumber(linkHistory.watchedLinkId),
-      "relatedLinks" -> Json.toJson(linkHistory.relatedLinks),
-      "invertedRelatedLinks" -> Json.toJson(linkHistory.invertedRelatedLinks)))
-    }
-  }
-
-  implicit object LinkAssignmentsWrites extends Writes[LinkAssignments] {
-    def writes(assignments : LinkAssignments): JsValue = {
-      var result = Json.obj()
-
-      assignments.assignments.foreach {
-        case(linkId, assignment) => result = result + (linkId.toString -> JsNumber(assignment.frequency))
-      }
-      result
-    }
-  }
-  
-  implicit object ModelPlanLinkInfoWrites extends Writes[ModelPlanLinkInfo] {
-    def writes(modelPlanLinkInfo : ModelPlanLinkInfo): JsValue = {
-      val jsObject = JsObject(List(
-      "modelId" -> JsNumber(modelPlanLinkInfo.model.id),
-      "modelName" -> JsString(modelPlanLinkInfo.model.name),
-      "badConditionThreshold" -> JsNumber(Airplane.BAD_CONDITION),
-      "criticalConditionThreshold" -> JsNumber(Airplane.CRITICAL_CONDITION),
-      "capacity" -> JsNumber(modelPlanLinkInfo.model.capacity),
-      "duration" -> JsNumber(modelPlanLinkInfo.duration),
-      "flightMinutesRequired" -> JsNumber(modelPlanLinkInfo.flightMinutesRequired),
-      "isAssigned" -> JsBoolean(modelPlanLinkInfo.isAssigned)))
-      
-      var airplaneArray = JsArray()
-
-      modelPlanLinkInfo.airplanes.foreach {
-        case(airplane, frequency) =>
-          val assignments = AirplaneSource.loadAirplaneLinkAssignmentsByAirplaneId(airplane.id)
-          val airplaneJson = Json.toJson(airplane).asInstanceOf[JsObject] + ("linkAssignments" -> Json.toJson(assignments))
-          airplaneArray = airplaneArray.append(JsObject(List("airplane" -> airplaneJson, "frequency" -> JsNumber(frequency))))
-      }
-      jsObject + ("airplanes" -> airplaneArray)
-    }
-  }
-
-  
-  implicit object LinkExtendedInfoWrites extends Writes[LinkExtendedInfo] {
-    def writes(entry: LinkExtendedInfo): JsValue = {
-      val link = entry.link
-      val profit = entry.profit
-      val revenue = entry.revenue
-      val passengers = entry.soldSeats
-      val lastUpdate = entry.lastUpdate
-      Json.toJson(link).asInstanceOf[JsObject] + ("profit" -> JsNumber(profit)) + ("revenue" -> JsNumber(revenue)) + ("passengers" -> Json.toJson(passengers)) + ("lastUpdate" -> JsNumber(lastUpdate.getTimeInMillis))
-    }
-  }
-
-  implicit object LinkWithDirectionWrites extends Writes[LinkConsideration] {
-    def writes(linkWithDirection : LinkConsideration): JsValue = {
-      JsObject(List(
-        "linkId" -> JsNumber(linkWithDirection.link.id),
-        "fromAirportId" -> JsNumber(linkWithDirection.from.id),
-        "toAirportId" -> JsNumber(linkWithDirection.to.id),
-        "fromAirportCode" -> JsString(linkWithDirection.from.iata),
-        "toAirportCode" -> JsString(linkWithDirection.to.iata),
-        "fromAirportName" -> JsString(linkWithDirection.from.name),
-        "toAirportName" -> JsString(linkWithDirection.to.name),
-        "airlineId" -> JsNumber(linkWithDirection.link.airline.id),
-        "airlineName" -> JsString(linkWithDirection.link.airline.name),
-        "fromLatitude" -> JsNumber(linkWithDirection.from.latitude),
-        "fromLongitude" -> JsNumber(linkWithDirection.from.longitude),
-        "toLatitude" -> JsNumber(linkWithDirection.to.latitude),
-        "toLongitude" -> JsNumber(linkWithDirection.to.longitude)))
-    }
-  }
-
-  implicit object RouteWrites extends Writes[Route] {
-    def writes(route : Route): JsValue = { 
-      Json.toJson(route.links)
-    }
-  }
-
-  
-  case class PlanLinkData(fromAirportId: Int, toAirportId: Int)
-  val planLinkForm = Form(
-    mapping(
-      "fromAirportId" -> number,
-      "toAirportId" -> number
-    )(PlanLinkData.apply)(PlanLinkData.unapply)
-  )
-  
-  val countryByCode = CountrySource.loadAllCountries.map(country => (country.countryCode, country)).toMap
-  
-  def addTestLink() = Action { request =>
-    if (request.body.isInstanceOf[AnyContentAsJson]) {
-      val newLink = request.body.asInstanceOf[AnyContentAsJson].json.as[Link](TestLinkReads)
-      println("PUT (test)" + newLink)
-      
-      LinkSource.saveLink(newLink) match {
-        case Some(link) =>
-          Created(Json.toJson(link))      
-        case None => UnprocessableEntity("Cannot insert link")
-      }
-    } else {
-      BadRequest("Cannot insert link")
-    }
-  }
- 
-  def addLinkBlock(request : AuthenticatedRequest[AnyContent, Airline]) : Result = {
-    val incomingLink = request.body.asInstanceOf[AnyContentAsJson].json.as[Link]
-    val delegatesCount = request.body.asInstanceOf[AnyContentAsJson].json.\("assignedDelegates").as[Int]
-
-    val airlineId = incomingLink.airline.id
-
-    if (airlineId != request.user.id) {
-      println("airline " + request.user.id + " trying to add link for airline " + airlineId + " ! Error")
-      return Forbidden
-    }
-
-    val airline = request.user
-
-    if (incomingLink.getAssignedAirplanes.isEmpty) {
-      return BadRequest("Cannot insert link - no airplane assigned")
-    }
-
-    val fromAirport = AirportSource.loadAirportById(incomingLink.from.id, true).getOrElse(return BadRequest("From airport not found"))
-    val toAirport = AirportSource.loadAirportById(incomingLink.to.id, true).getOrElse(return BadRequest("To airport not found"))
-
-
-    val existingLink : Option[Link] = LinkSource.loadLinkByAirportsAndAirline(incomingLink.from.id, incomingLink.to.id, airlineId)
-
-    if (existingLink.isDefined) {
-      incomingLink.id = existingLink.get.id
-    }
-
-
-    //validate frequency per airplane by duration
-//      incomingLink.getAssignedAirplanes().foreach {
-//        case (airplane, frequency) =>
-//          val maxFrequency = Computation.calculateMaxFrequency(airplane.model, incomingLink.distance)
-//          if (frequency > maxFrequency) {
-//            println("max frequency exceeded, max " + maxFrequency +  " found " +  incomingLink.frequency + " airline " + request.user)
-//            return BadRequest("Cannot insert link - frequency exceeded limit")
-//          }
-//      }
-
-    //validate slots
-    val airplanesForThisLink = incomingLink.getAssignedAirplanes
-    //validate all airplanes are same model
-    val airplaneModels = airplanesForThisLink.foldLeft(Set[Model]())(_ + _._1.model) //should be just one element
-    if (airplaneModels.size != 1) {
-      return BadRequest("Cannot insert link - not all airplanes are same model")
-    }
-
-    //validate the model has the range
-    val model = airplaneModels.toList(0)
-    if (model.range < incomingLink.distance) {
-      return BadRequest("Cannot insert link - model cannot reach that distance")
-    }
-
-    //validate the model is allowed for airport sizes
-    if (!incomingLink.from.allowsModel(model) || !incomingLink.to.allowsModel(model)) {
-      return BadRequest("Cannot insert link - airport size does not allow that!")
-    }
-
-    val flightMinutesRequiredPerFrequency = Computation.calculateFlightMinutesRequired(model, incomingLink.distance)
-
-    //check if the assigned planes are owned by this airline and have minutes left for this
-    incomingLink.getAssignedAirplanes().foreach {
-      case(airplane, assignment) =>
-        if (airplane.owner.id != airlineId){
-          return BadRequest(s"Cannot insert link - airplane $airplane is not owned by ${request.user}")
-        }
-        if (airplane.home.id != incomingLink.from.id) {
-          return BadRequest(s"Cannot insert link - airplane $airplane is not based in ${incomingLink.from}")
-        }
-
-        val linkAssignments = AirplaneSource.loadAirplaneLinkAssignmentsByAirplaneId(airplane.id)
-        val existingFrequency = linkAssignments.getFrequencyByLink(incomingLink.id)
-        val frequencyDelta = assignment.frequency - existingFrequency
-        val flightMinutesDelta = flightMinutesRequiredPerFrequency * frequencyDelta
-        if (frequencyDelta > 0) {
-          if (airplane.availableFlightMinutes < flightMinutesDelta) {
-            return BadRequest(s"Cannot insert link - airplane require flight minutes : $flightMinutesDelta, but only have ${airplane.availableFlightMinutes} left")
-          }
-        }
-    }
-
-    //validate the frequency change is valid
-    val existingFrequency = existingLink.fold(0)(_.futureFrequency())
-    val frequencyChange = incomingLink.futureFrequency() - existingFrequency //use future frequency here
-    if ((incomingLink.from.getAirlineSlotAssignment(airlineId) + frequencyChange) > incomingLink.from.getMaxSlotAssignment(airlineId)) {
-      println("max slot exceeded, tried to add " + frequencyChange + " but from airport slot at " + incomingLink.from.getAirlineSlotAssignment(airlineId) + "/" + incomingLink.from.getMaxSlotAssignment(airlineId))
-      return BadRequest("Cannot insert link - frequency exceeded limit - from airport does not have enough slots")
-    }
-    if ((incomingLink.to.getAirlineSlotAssignment(airlineId) + frequencyChange) > incomingLink.to.getMaxSlotAssignment(airlineId)) {
-      println("max slot exceeded, tried to add " + frequencyChange + " but to airport slot at " + incomingLink.to.getAirlineSlotAssignment(airlineId) + "/" + incomingLink.to.getMaxSlotAssignment(airlineId))
-      return BadRequest("Cannot insert link - frequency exceeded limit - to airport does not have enough slots")
-    }
-
-    val maxFrequencyAbsolute = Computation.getMaxFrequencyAbsolute(request.user)
-    if (frequencyChange > 0 && incomingLink.futureFrequency() > maxFrequencyAbsolute) { //only check absolute if there's a frequency change
-      return BadRequest("Cannot insert link - frequency exceeded absolute limit - " + maxFrequencyAbsolute)
-    }
-
-    if (incomingLink.futureFrequency() == 0) {
-      return BadRequest("Cannot insert link - future frequency is 0")
-    }
-
-    //validate configuration is valid
-    if ((incomingLink.futureCapacity()(ECONOMY) * ECONOMY.spaceMultiplier +
-         incomingLink.futureCapacity()(BUSINESS) * BUSINESS.spaceMultiplier +
-         incomingLink.futureCapacity()(FIRST) * FIRST.spaceMultiplier) > incomingLink.futureFrequency() * model.capacity) {
-      return BadRequest("Requested capacity exceed the allowed limit, invalid configuration!")
-    }
-
-    if (incomingLink.from.id == incomingLink.to.id) {
-      return BadRequest("Same from and to airport!")
-    }
-    //validate price
-    if (incomingLink.price(ECONOMY) < 0 ||
-         incomingLink.price(BUSINESS) < 0 ||
-         incomingLink.price(FIRST) < 0) {
-      return BadRequest("negative ticket price not allowed")
-    }
-
-
-    //validate based on existing user parameters
-    val rejectionReason = getRejectionReason(request.user, fromAirport = incomingLink.from, toAirport = incomingLink.to, existingLink.isEmpty)
-    if (rejectionReason.isDefined) {
-      return BadRequest("Link is rejected: " + rejectionReason.get);
-    }
-
-    if (existingLink.isEmpty) {
-      incomingLink.flightNumber = LinkApplication.getNextAvailableFlightNumber(request.user)
-    } else {
-      incomingLink.flightNumber = existingLink.get.flightNumber
-    }
-
-    val negotiationInfo = NegotiationUtil.getLinkNegotiationInfo(incomingLink, existingLink, delegatesCount)
-    val negotiationResultOption =
-      if (negotiationInfo.assignedDelegates > 0) { //then negotiation is required
-        Some(NegotiationUtil.negotiate(negotiationInfo))
-      } else {
-        None
-      }
-
-
-    println("PUT " + incomingLink)
-
-    val resultLink : Link =
-      if (negotiationResultOption.map(_.isSuccessful).getOrElse(true)) { //negotiation successful or no negotiation needed {
-        if (existingLink.isEmpty) {
-          LinkSource.saveLink(incomingLink) match {
-            case Some(link) => {
-              val cost = Computation.getLinkCreationCost(incomingLink.from, incomingLink.to)
-              AirlineSource.adjustAirlineBalance(request.user.id, cost * -1)
-              AirlineSource.saveCashFlowItem(AirlineCashFlowItem(request.user.id, CashFlowType.CREATE_LINK, cost * -1))
-
-              val toAirport = incomingLink.to
-              val existingAppeal = toAirport.getAirlineBaseAppeal(airlineId)
-              if (existingAppeal.awareness < 5) { //update to 5 for link creation
-                AirportSource.updateAirlineAppeal(toAirport.id, airlineId, AirlineAppeal(existingAppeal.loyalty, 5))
-              }
-              link
-            }
-            case None =>
-              return UnprocessableEntity("Cannot insert link")
-          }
-        } else {
-          LinkSource.updateLink(incomingLink) match {
-            case 1 =>
-              //update assignments
-              LinkSource.updateAssignedPlanes(incomingLink.id, incomingLink.getAssignedAirplanes())
-
-              incomingLink
-            case _ =>
-              return UnprocessableEntity("Cannot update link")
-          }
-        }
-      } else { //negotiation failed
-        incomingLink
-      }
-
-    var result : JsObject = Json.toJson(resultLink).asInstanceOf[JsObject]
-    if (negotiationResultOption.isDefined) {
-      result = result + ("negotiationResult" -> Json.toJson(negotiationResultOption.get))
-    }
-    return Ok(result)
-  }
-
-  def addLink(airlineId : Int) = AuthenticatedAirline(airlineId) { request => addLinkBlock(request) }
-
-  def getLink(airlineId : Int, linkId : Int) = AuthenticatedAirline(airlineId) { request =>
-    LinkSource.loadLinkById(linkId, LinkSource.FULL_LOAD) match {
-      case Some(link) =>
-        if (link.airline.id == airlineId) {
-          val (maxFrequencyFromAirport, maxFrequencyToAirport) = getMaxFrequencyByAirports(link.from, link.to, link.airline, Some(link))
-          Ok(Json.toJson(link).asInstanceOf[JsObject] +
-             ("maxFrequencyFromAirport" -> JsNumber(maxFrequencyFromAirport)) +
-             ("maxFrequencyToAirport" -> JsNumber(maxFrequencyToAirport)))
-        } else {
-          Forbidden
-        }
-      case None =>
-        NotFound
-    }
-  }
-
-  def getExpectedQuality(airlineId : Int, fromAirportId : Int, toAirportId : Int, queryAirportId : Int) = AuthenticatedAirline(airlineId) { request =>
-    AirportCache.getAirport(fromAirportId) match {
-      case Some(fromAirport) =>
-        AirportCache.getAirport(toAirportId) match {
-          case Some(toAirport) =>
-            val flightType = Computation.getFlightType(fromAirport, toAirport, Computation.calculateDistance(fromAirport, toAirport))
-            val airport = if (fromAirportId == queryAirportId) fromAirport else toAirport
-            var result = Json.obj()
-            LinkClass.values.foreach { linkClass : LinkClass =>
-              result += (linkClass.code -> JsNumber(airport.expectedQuality(flightType, linkClass)))
-            }
-            Ok(result)
-          case None =>
-          NotFound
-        }
-      case None =>
-        NotFound
-    }
-  }
-
-  def getAllLinks() = Action {
-     val links = LinkSource.loadAllLinks()
-    Ok(Json.toJson(links))
-  }
-
-  def getLinks(airlineId : Int, toAirportId : Int) = Action {
-
-    val links =
-      if (toAirportId == -1) {
-        LinkSource.loadLinksByAirlineId(airlineId)
-      } else {
-        LinkSource.loadLinksByCriteria(List(("airline", airlineId), ("to_airport", toAirportId)))
-      }
-    Ok(Json.toJson(links)).withHeaders(
-      ACCESS_CONTROL_ALLOW_ORIGIN -> "*"
-    )
-  }
-
-  def getLinksDetails(airlineId : Int) = AuthenticatedAirline(airlineId) { request =>
-    val links = LinkSource.loadLinksByAirlineId(airlineId)
-    val consumptions = LinkSource.loadLinkConsumptionsByAirline(airlineId).foldLeft(immutable.Map[Int, LinkConsumptionDetails]()) { (foldMap, linkConsumptionDetails) =>
-      foldMap + (linkConsumptionDetails.link.id -> linkConsumptionDetails)
-    }
-    val lastUpdates : scala.collection.immutable.Map[Int, Calendar] = LinkSource.loadLinkLastUpdates(links.map(_.id))
-
-    val linksWithProfit: Seq[LinkExtendedInfo] = links.map { link =>
-      //(link, consumptions.get(link.id).fold(0)(_.profit), consumptions.get(link.id).fold(0)(_.revenue), consumptions.get(link.id).fold(LinkClassValues.getInstance())(_.link.soldSeats))
-      LinkExtendedInfo(link, consumptions.get(link.id).fold(0)(_.profit), consumptions.get(link.id).fold(0)(_.revenue), consumptions.get(link.id).fold(LinkClassValues.getInstance())(_.link.soldSeats), lastUpdates(link.id))
-    }
-    Ok(Json.toJson(linksWithProfit)).withHeaders(
-      ACCESS_CONTROL_ALLOW_ORIGIN -> "*"
-    )
-  }
-
-  case class LinkExtendedInfo(link : Link, profit : Int, revenue : Int, soldSeats : LinkClassValues, lastUpdate : Calendar)
-
-  def deleteLink(airlineId : Int, linkId: Int) = AuthenticatedAirline(airlineId) { request =>
-    //verify the airline indeed has that link
-    LinkSource.loadLinkById(linkId) match {
-      case Some(link) =>
-        if (link.airline.id != request.user.id) {
-          Forbidden
-        } else {
-          getDeleteLinkRejection(link, request.user) match {
-            case Some(reason) => {
-              println("cannot delete this link: " + reason)
-              BadRequest(reason)
-            }
-            case None => {
-              val count = LinkSource.deleteLink(linkId)
-              if (count == 1) { //update airplane available minutes too
-                link.getAssignedAirplanes()
-              }
-              Ok(Json.obj("count" -> count))
-            }
-          }
-
-        }
-      case None =>
-        NotFound
-    }
-  }
-
-  def getLinkConsumption(airlineId : Int, linkId : Int, cycleCount : Int) = AuthenticatedAirline(airlineId) { request =>
-    LinkSource.loadLinkById(linkId) match {
-      case Some(link) =>
-        if (link.airline.id == airlineId) {
-          val linkConsumptions = LinkSource.loadLinkConsumptionsByLinkId(linkId, cycleCount)
-          if (linkConsumptions.isEmpty) {
-            Ok(Json.obj())
-          } else {
-            Ok(Json.toJson(linkConsumptions.take(cycleCount)))
-          }
-        } else {
-          Forbidden
-        }
-      case None => NotFound
-    }
-
-  }
-
-  def getAllLinkConsumptions() = Action {
-     val linkConsumptions = LinkSource.loadLinkConsumptions()
-     Ok(Json.toJson(linkConsumptions))
-  }
-
-  def preparePlanLink(airline : Airline, fromAirportId : Int, toAirportId : Int) : Either[String, (Airport, Airport)] = {
-    AirportCache.getAirport(fromAirportId, true) match {
-      case Some(fromAirport) =>
-        AirportCache.getAirport(toAirportId, true) match {
-          case Some(toAirport) =>
-            if (airline.getBases().map(_.airport.id).contains(fromAirportId)) { //make sure it has a base for the from Airport
-              Right((fromAirport, toAirport))
-            } else {
-              Left(s"from Airport $fromAirportId is not a base of ${airline.name}")
-            }
-          case None =>
-            Left(s"from Airport $fromAirportId is not found")
-        }
-      case None =>
-        Left(s"to Airport $toAirportId is not found")
-    }
-  }
-
-
-
-  def planLink(airlineId : Int) = AuthenticatedAirline(airlineId)  { implicit request =>
-    val PlanLinkData(fromAirportId, toAirportId) = planLinkForm.bindFromRequest.get
-    val airline = request.user
-    preparePlanLink(airline, fromAirportId, toAirportId) match {
-      case Right((fromAirport, toAirport)) => {
-        var existingLink: Option[Link] = LinkSource.loadLinkByAirportsAndAirline(fromAirportId, toAirportId, airlineId)
-
-        val distance = Util.calculateDistance(fromAirport.latitude, fromAirport.longitude, toAirport.latitude, toAirport.longitude).toInt
-        val (maxFrequencyFromAirport, maxFrequencyToAirport) = getMaxFrequencyByAirports(fromAirport, toAirport, Airline.fromId(airlineId), existingLink)
-
-        val rejectionReason = getRejectionReason(request.user, fromAirport, toAirport, existingLink.isEmpty)
-
-        val warnings = getWarnings(request.user, fromAirport, toAirport, existingLink.isEmpty)
-
-        val modelsWithinRange: List[Model] = ModelSource.loadModelsWithinRange(distance)
-
-
-        val airplanesAssignedToThisLink = new mutable.HashMap[Int, Int]()
-
-        if (existingLink.isDefined) {
-          AirplaneSource.loadAirplaneLinkAssignmentsByLinkId(existingLink.get.id).foreach {
-            case (airplaneId, linkAssignment) =>
-              if (linkAssignment.frequency > 0) {
-                airplanesAssignedToThisLink.put(airplaneId, linkAssignment.frequency)
-              }
-          }
-        }
-
-        val ownedAirplanesByModel = AirplaneSource.loadAirplanesByOwner(airlineId).groupBy(_.model)
-
-        //available airplanes are either the ones that are already assigned to this link or have available flight minutes that is >= required minutes
-        //group airplanes by model, also add Int to indicated how many frequency is this airplane currently assigned to this link
-        val availableAirplanesByModel : immutable.Map[Model, List[(Airplane, Int)]] = modelsWithinRange.map { model =>
-          val ownedAirplanesOfThisModel = ownedAirplanesByModel.getOrElse(model, List.empty)
-          val flightMinutesRequired = Computation.calculateFlightMinutesRequired(model, distance)
-          val availableAirplanesOfThisModel = ownedAirplanesOfThisModel.filter(airplane => (airplane.home.id == fromAirportId && airplane.availableFlightMinutes >= flightMinutesRequired) || airplanesAssignedToThisLink.isDefinedAt(airplane.id))
-
-          (model, availableAirplanesOfThisModel.map(airplane => (airplane, airplanesAssignedToThisLink.getOrElse(airplane.id, 0))))
-        }.toMap
-
-        val assignedModel: Option[Model] = existingLink match {
-          case Some(link) => link.getAssignedModel()
-          case None => None
-        }
-
-
-        val planLinkInfoByModel = ListBuffer[ModelPlanLinkInfo]()
-
-        val sortedAirplanesByModel = ListMap(availableAirplanesByModel.filter {
-          case (model, _) => fromAirport.allowsModel(model) && toAirport.allowsModel(model)
-        }.toSeq.sortBy(_._1.range): _*)
-
-        sortedAirplanesByModel.foreach {
-          case (model, airplaneList) =>
-            val duration = Computation.calculateDuration(model, distance)
-
-            val flightMinutesRequired = Computation.calculateFlightMinutesRequired(model, distance)
-
-            planLinkInfoByModel.append(ModelPlanLinkInfo(model, duration, flightMinutesRequired, assignedModel.isDefined && assignedModel.get.id == model.id, airplaneList))
-        }
-
-
-        var suggestedPrice: LinkClassValues = LinkClassValues.getInstance(Pricing.computeStandardPrice(distance, Computation.getFlightType(fromAirport, toAirport, distance), ECONOMY),
-          Pricing.computeStandardPrice(distance, Computation.getFlightType(fromAirport, toAirport, distance), BUSINESS),
-          Pricing.computeStandardPrice(distance, Computation.getFlightType(fromAirport, toAirport, distance), FIRST))
-
-        //adjust suggestedPrice with Lounge
-        toAirport.getLounge(airline.id, airline.getAllianceId, activeOnly = true).foreach { lounge =>
-          suggestedPrice = LinkClassValues.getInstance(suggestedPrice(ECONOMY),
-            (suggestedPrice(BUSINESS) / lounge.getPriceReduceFactor(distance)).toInt,
-            (suggestedPrice(FIRST) / lounge.getPriceReduceFactor(distance)).toInt)
-
-        }
-
-        fromAirport.getLounge(airline.id, airline.getAllianceId, activeOnly = true).foreach { lounge =>
-          suggestedPrice = LinkClassValues.getInstance(suggestedPrice(ECONOMY),
-            (suggestedPrice(BUSINESS) / lounge.getPriceReduceFactor(distance)).toInt,
-            (suggestedPrice(FIRST) / lounge.getPriceReduceFactor(distance)).toInt)
-        }
-        val relationship = CountrySource.getCountryMutualRelationship(fromAirport.countryCode, toAirport.countryCode)
-        val directBusinessDemand = DemandGenerator.computeDemandBetweenAirports(fromAirport, toAirport, relationship, PassengerType.BUSINESS) + DemandGenerator.computeDemandBetweenAirports(toAirport, fromAirport, relationship, PassengerType.BUSINESS)
-        val directTouristDemand = DemandGenerator.computeDemandBetweenAirports(fromAirport, toAirport, relationship, PassengerType.TOURIST) + DemandGenerator.computeDemandBetweenAirports(toAirport, fromAirport, relationship, PassengerType.TOURIST)
-
-        val directDemand = directBusinessDemand + directTouristDemand
-        //val airportLinkCapacity = LinkSource.loadLinksByToAirport(fromAirport.id, LinkSource.ID_LOAD).map { _.capacity.total }.sum + LinkSource.loadLinksByFromAirport(fromAirport.id, LinkSource.ID_LOAD).map { _.capacity.total }.sum
-
-        val cost = if (existingLink.isEmpty) Computation.getLinkCreationCost(fromAirport, toAirport) else 0
-        val flightNumber = if (existingLink.isEmpty) LinkApplication.getNextAvailableFlightNumber(request.user) else existingLink.get.flightNumber
-        val flightCode = LinkUtil.getFlightCode(request.user, flightNumber)
-        val maxFrequencyAbsolute = Computation.getMaxFrequencyAbsolute(request.user)
-
-        var resultObject = Json.obj("fromAirportId" -> fromAirport.id,
-          "fromAirportName" -> fromAirport.name,
-          "fromAirportCode" -> fromAirport.iata,
-          "fromAirportCity" -> fromAirport.city,
-          "fromAirportLatitude" -> fromAirport.latitude,
-          "fromAirportLongitude" -> fromAirport.longitude,
-          "fromCountryCode" -> fromAirport.countryCode,
-          "toAirportId" -> toAirport.id,
-          "toAirportName" -> toAirport.name,
-          "toAirportCode" -> toAirport.iata,
-          "toAirportCity" -> toAirport.city,
-          "toAirportLatitude" -> toAirport.latitude,
-          "toAirportLongitude" -> toAirport.longitude,
-          "toCountryCode" -> toAirport.countryCode,
-          "flightCode" -> flightCode,
-          "mutualRelationship" -> relationship,
-          "distance" -> distance,
-          "suggestedPrice" -> suggestedPrice,
-          "economySpaceMultiplier" -> ECONOMY.spaceMultiplier,
-          "businessSpaceMultiplier" -> BUSINESS.spaceMultiplier,
-          "firstSpaceMultiplier" -> FIRST.spaceMultiplier,
-          "maxFrequencyFromAirport" -> maxFrequencyFromAirport,
-          "maxFrequencyToAirport" -> maxFrequencyToAirport,
-          "maxFrequencyAbsolute" -> maxFrequencyAbsolute,
-          "directDemand" -> directDemand,
-          "businessPassengers" -> directBusinessDemand.total,
-          "touristPassengers" -> directTouristDemand.total,
-          "cost" -> cost).+("modelPlanLinkInfo", Json.toJson(planLinkInfoByModel.toList))
-
-
-        val competitorLinkConsumptions = (LinkSource.loadLinksByAirports(fromAirportId, toAirportId, LinkSource.ID_LOAD) ++ LinkSource.loadLinksByAirports(toAirportId, fromAirportId, LinkSource.ID_LOAD)).flatMap { link =>
-          LinkSource.loadLinkConsumptionsByLinkId(link.id, 1)
-        }
-        var otherLinkArray = Json.toJson(competitorLinkConsumptions.filter(_.link.capacity.total > 0).map { linkConsumption => Json.toJson(linkConsumption)(SimpleLinkConsumptionWrite) }.toSeq)
-        resultObject = resultObject + ("otherLinks", otherLinkArray)
-
-        if (existingLink.isDefined) {
-          resultObject = resultObject + ("existingLink", Json.toJson(existingLink))
-          val deleteRejection = getDeleteLinkRejection(existingLink.get, request.user)
-          if (deleteRejection.isDefined) {
-            resultObject = resultObject + ("deleteRejection", Json.toJson(deleteRejection.get))
-          }
-        }
-
-        if (rejectionReason.isDefined) {
-          resultObject = resultObject + ("rejection", Json.toJson(rejectionReason.get))
-        }
-
-        if (!warnings.isEmpty) {
-          resultObject = resultObject + ("warnings", Json.toJson(warnings))
-        }
-
-        Ok(resultObject)
-      }
-      case Left(error) => BadRequest(error)
-    }
-  }
-
-  def getDeleteLinkRejection(link : Link, airline : Airline) : Option[String] = {
-    if (airline.getBases().map { _.airport.id}.contains(link.to.id)) {
-      //then make sure there's still some link other then this pointing to the target
-      if (LinkSource.loadLinksByAirlineId(airline.id).filter(_.to.id == link.to.id).size == 1) {
-        Some("Cannot delete this route as this flies to a base. Must remove the base before this can be deleted")
-      } else { //ok, more than 1 link
-        None
-      }
-    } else {
-      None
-    }
-  }
-
-  def getRejectionReason(airline : Airline, fromAirport: Airport, toAirport : Airport, newLink : Boolean) : Option[String]= {
-    val airlineCountryCode = airline.getCountryCode match {
-      case Some(countryCode) => countryCode
-      case None => return Some("Airline has no HQ!")
-    }
-    val toCountryCode = toAirport.countryCode
-
-    if (newLink) { //only check new links for now
-      //validate from airport is a base
-      val base = fromAirport.getAirlineBase(airline.id) match {
-        case None => return Some("Cannot fly from this airport, this is not a base!")
-        case Some(base) => base
-      }
-
-      //check mutualRelationship
-      val mutalRelationshipToAirlineCountry = CountrySource.getCountryMutualRelationship(airlineCountryCode, toCountryCode)
-      if (mutalRelationshipToAirlineCountry <= Country.HOSTILE_RELATIONSHIP_THRESHOLD) {
-        return Some("This country has bad relationship with your home country and banned your airline from operating to any of their airports")
-<<<<<<< HEAD
-      } else if (toCountryCode != airlineCountryCode && CountrySource.loadCountryByCode(toCountryCode).get.openness + mutalRelationshipToAirlineCountry < Country.INTERNATIONAL_INBOUND_MIN_OPENNESS) {
-        return Some("This country does not want to open their airports to your country")
-=======
-      } else if (toCountryCode != airlineCountryCode && CountryCache.getCountry(toCountryCode).get.openness + mutalRelationshipToAirlineCountry < Country.INTERNATIONAL_INBOUND_MIN_OPENNESS) {
-        return Some("This country does not want to open their airports to your country") 
->>>>>>> 23804240
-      }
-
-
-      //check airline grade limit
-      val existingFlightCategoryCounts : scala.collection.immutable.Map[FlightCategory.Value, Int] = LinkSource.loadLinksByAirlineId(airline.id).map(link => Computation.getFlightCategory(link.from, link.to)).groupBy(category => category).view.mapValues(_.size).toMap
-      val flightCategory = Computation.getFlightCategory(fromAirport, toAirport)
-      airline.getLinkLimit(flightCategory).foreach { limit => //if there's limit
-        if (limit <= existingFlightCategoryCounts.getOrElse(flightCategory, 0)) {
-          return Some("Cannot create more route of category " + flightCategory + " until your airline reaches next grade")
-        }
-      }
-
-
-      //check distance
-      val distance = Computation.calculateDistance(fromAirport, toAirport)
-      if (distance <= DemandGenerator.MIN_DISTANCE) {
-        return Some("Route must be longer than " + DemandGenerator.MIN_DISTANCE + " km")
-      }
-
-      //check balance
-      val cost = Computation.getLinkCreationCost(fromAirport, toAirport)
-      if (airline.getBalance() < cost) {
-        return Some("Not enough cash to establish this route")
-      }
-    }
-
-    return None
-  }
-
-  def getWarnings(airline : Airline, fromAirport: Airport, toAirport : Airport, newLink : Boolean) : List[String]= {
-    val warnings = ListBuffer[String]()
-    if (newLink) { //then check the hub capacity
-      airline.getBases().find(_.airport.id == fromAirport.id) match {
-          case Some(base) =>
-            val linkCount = LinkSource.loadLinksByCriteria(List(("from_airport", base.airport.id), ("airline", airline.id)), LinkSource.ID_LOAD).length
-            val airlineCountryTitleOfFromCountry = CountrySource.loadCountryAirlineTitlesByCountryCode(fromAirport.countryCode).find(_.airline.id == airline.id)
-            val linkLimit = base.getLinkLimit(airlineCountryTitleOfFromCountry.map(_.title))
-            if (linkCount >= linkLimit) { //then we should prompt warning of over limit
-              val extraCompensation = base.getOvertimeCompensation(linkLimit, linkCount + 1) - base.getOvertimeCompensation(linkLimit, linkCount)
-              warnings.append(s"Exceeding operation capacity of current base. Extra overtime compensation of $$$extraCompensation will be charged per week for this route.")
-            }
-          case None => //should not be none
-      }
-    }
-    warnings.toList
-  }
-
-//  def getVipRoutes() = Action {
-//    Ok(Json.toJson(RouteHistorySource.loadVipRoutes()))
-//  }
-  
-  def getRelatedLinkConsumption(airlineId : Int, linkId : Int, cycleDelta : Int, selfOnly : Boolean) =  AuthenticatedAirline(airlineId) {
-    LinkSource.loadLinkById(linkId, LinkSource.SIMPLE_LOAD) match {
-      case Some(link) => {
-        if (link.airline.id != airlineId) {
-          Forbidden(Json.obj())
-        } else {
-          Ok(Json.toJson(HistoryUtil.loadConsumptionByLink(link, cycleDelta, selfOnly)))
-        }
-      }
-      case None => NotFound(Json.obj())
-    }
-  }
-
-
-
-//  def getLinkHistory(airlineId : Int) = AuthenticatedAirline(airlineId) {
-//    LinkHistorySource.loadWatchedLinkIdByAirline(airlineId) match {
-//      case Some(watchedLinkId) =>
-//        LinkHistorySource.loadLinkHistoryByWatchedLinkId(watchedLinkId) match {
-//          case Some(linkHistory) => Ok(Json.toJson(linkHistory))
-//          case None => Ok(Json.obj())
-//        }
-//      case None => Ok(Json.obj())
-//    }
-//  }
-
-  def setTargetServiceQuality(airlineId : Int) = AuthenticatedAirline(airlineId) { request =>
-    if (request.body.isInstanceOf[AnyContentAsJson]) {
-      Try(request.body.asInstanceOf[AnyContentAsJson].json.\("targetServiceQuality").as[Int]) match {
-        case Success(targetServiceQuality) =>
-          if (targetServiceQuality < 0) {
-            BadRequest("Cannot have negative targetServiceQuality")
-          } else if (targetServiceQuality > 100) {
-            BadRequest(s"Cannot have targetServiceQuality $targetServiceQuality")
-          } else {
-            val airline = request.user
-            airline.setTargetServiceQuality(targetServiceQuality)
-            AirlineSource.saveAirlineInfo(airline, updateBalance = false)
-            Ok(Json.obj("targetServiceQuality" -> JsNumber(targetServiceQuality)))
-          }
-        case Failure(_) =>
-          BadRequest("Cannot Update service funding")
-      }
-
-    } else {
-      BadRequest("Cannot Update service funding")
-    }
-  }
-
-  def updateMaintenanceQuality(airlineId : Int) = AuthenticatedAirline(airlineId) { request =>
-    if (request.body.isInstanceOf[AnyContentAsJson]) {
-      val maintenanceQualityTry = Try(request.body.asInstanceOf[AnyContentAsJson].json.\("maintenanceQuality").as[Int])
-      maintenanceQualityTry match {
-        case Success(maintenanceQuality) =>
-          val airline = request.user
-          airline.setMaintenanceQuality(maintenanceQuality)
-          AirlineSource.saveAirlineInfo(airline, updateBalance = false)
-          Ok(Json.obj("serviceFunding" -> JsNumber(maintenanceQuality)))
-        case Failure(_) =>
-          BadRequest("Cannot Update maintenance quality")
-      }
-
-    } else {
-      BadRequest("Cannot Update maintenance quality")
-    }
-  }
-
-
-  def getLinkComposition(airlineId : Int, linkId : Int) =  AuthenticatedAirline(airlineId) {
-    val consumptionEntries : List[LinkConsumptionHistory]= ConsumptionHistorySource.loadConsumptionByLinkId(linkId)
-    val consumptionByCountry = consumptionEntries.groupBy(_.homeCountryCode).view.mapValues(entries => entries.map(_.passengerCount).sum)
-    val consumptionByPassengerType = consumptionEntries.groupBy(_.passengerType).view.mapValues(entries => entries.map(_.passengerCount).sum)
-    val consumptionByPreferenceType = consumptionEntries.groupBy(_.preferenceType).view.mapValues(entries => entries.map(_.passengerCount).sum)
-
-    var countryJson = Json.arr()
-    consumptionByCountry.foreach {
-      case(countryCode, passengerCount) =>
-        countryByCode.get(countryCode).foreach { country => //just in case the first turn after patch this will be ""
-          countryJson = countryJson.append(Json.obj("countryName" -> country.name, "countryCode" -> countryCode, "passengerCount" -> passengerCount))
-        }
-
-    }
-    var passengerTypeJson = Json.arr()
-    consumptionByPassengerType.foreach {
-      case(passengerType, passengerCount) => passengerTypeJson = passengerTypeJson.append(Json.obj("title" -> getPassengerTypeTitle(passengerType), "passengerCount" -> passengerCount))
-    }
-
-    var preferenceTypeJson = Json.arr()
-    consumptionByPreferenceType.foreach {
-      case(preferenceType, passengerCount) => preferenceTypeJson = preferenceTypeJson.append(Json.obj("title" -> preferenceType.title, "description" -> preferenceType.description, "passengerCount" -> passengerCount))
-    }
-
-    Ok(Json.obj("country" -> countryJson, "passengerType" -> passengerTypeJson, "preferenceType" -> preferenceTypeJson))
-  }
-
-  def getLinkRivalHistory(airlineId : Int, linkId : Int, cycleCount : Int) =  AuthenticatedAirline(airlineId) {
-    var result = Json.obj()
-    //get competitor history
-    LinkSource.loadLinkById(linkId).foreach { link =>
-      //find all link with same from and to
-      val overlappingLinks = LinkSource.loadLinksByAirports(link.from.id, link.to.id) ++ LinkSource.loadLinksByAirports(link.to.id, link.from.id)
-      val rivals = scala.collection.mutable.HashSet[Airline]()
-
-      var overlappingLinksJson = Json.arr()
-      overlappingLinks.filter(_.capacity.total > 0).foreach { overlappingLink => //only work on links that have capacity
-        overlappingLinksJson = overlappingLinksJson.append(Json.toJson(LinkSource.loadLinkConsumptionsByLinkId(overlappingLink.id, cycleCount))(Writes.traversableWrites(MinimumLinkConsumptionWrite)))
-        rivals += overlappingLink.airline
-      }
-
-      result = result + ("overlappingLinks" -> overlappingLinksJson)
-    }
-
-    Ok(result)
-  }
-
-  def getLinkRivalDetails(airlineId : Int, linkId : Int, cycleCount : Int) =  AuthenticatedAirline(airlineId) {
-    var result = Json.obj()
-    //get competitor history
-    LinkSource.loadLinkById(linkId).foreach { link =>
-      //find all link with same from and to
-      val overlappingLinks = LinkSource.loadLinksByAirports(link.from.id, link.to.id) ++ LinkSource.loadLinksByAirports(link.to.id, link.from.id)
-      val rivals = scala.collection.mutable.HashSet[Airline]()
-
-      overlappingLinks.filter(_.capacity.total > 0).foreach { overlappingLink => //only work on links that have capacity
-        rivals += overlappingLink.airline
-      }
-
-      val fromAirportLinks = LinkSource.loadLinksByFromAirport(link.from.id) ++ LinkSource.loadLinksByToAirport(link.from.id)
-      val toAirportLinks =  LinkSource.loadLinksByFromAirport(link.to.id) ++ LinkSource.loadLinksByToAirport(link.to.id)
-
-      val fromAirport = AirportCache.getAirport(link.from.id, fullLoad = true).get
-      val toAirport = AirportCache.getAirport(link.to.id, fullLoad = true).get
-
-      //check the network capacity of rival (including self here)
-      var fromAirportInfo = Json.arr()
-      var toAirportInfo = Json.arr()
-      rivals.foreach { rival => //check alliance
-        val networkAirlineIds : List[Int] =
-          (AllianceSource.loadAllianceMemberByAirline(rival) match {
-            case Some(allianceMember) => AllianceCache.getAlliance(allianceMember.allianceId).get.members.map(_.airline)
-            case None => List(rival)
-          }).map(_.id)
-
-        //now check network capacity on the from Airport
-        val fromAirportAllianceLinks = fromAirportLinks.filter(fromAirportLink => networkAirlineIds.contains(fromAirportLink.airline.id) && fromAirportLink.id != link.id)
-        val toAirportAllianceLinks = toAirportLinks.filter(toAirportLink => networkAirlineIds.contains(toAirportLink.airline.id) && toAirportLink.id != link.id)
-
-        val fromAirportAllianceNetworkCapacity = fromAirportAllianceLinks.foldLeft(LinkClassValues.getInstance()) { (container, link) =>
-          container + link.capacity
-        }
-        val toAirportAllianceNetworkCapacity = toAirportAllianceLinks.foldLeft(LinkClassValues.getInstance()) { (container, link) =>
-          container + link.capacity
-        }
-
-        fromAirportInfo = fromAirportInfo.append(Json.obj("airline" -> rival, "network" -> fromAirportAllianceNetworkCapacity, "awareness" -> fromAirport.getAirlineAwareness(rival.id), "loyalty" -> fromAirport.getAirlineLoyalty(rival.id)))
-        toAirportInfo = toAirportInfo.append(Json.obj("airline" -> rival, "network" -> toAirportAllianceNetworkCapacity, "awareness" -> toAirport.getAirlineAwareness(rival.id), "loyalty" -> toAirport.getAirlineLoyalty(rival.id)))
-      }
-
-      result = result ++ Json.obj("fromAirport" -> fromAirportInfo, "fromAirportCode" -> fromAirport.iata, "fromCity" -> fromAirport.city)
-      result = result ++ Json.obj("toAirport" -> toAirportInfo, "toAirportCode" -> toAirport.iata, "toCity" -> toAirport.city)
-    }
-
-    Ok(result)
-  }
-
-  /**
-    * Loads a pair of aiports, only return Some(fromAirport, toAirport) if BOTH airports are found
-    */
-  def loadAirports(fromAirportId : Int, toAirportId : Int, fullLoad : Boolean = false) : Option[(Airport, Airport)] = {
-    AirportSource.loadAirportById(fromAirportId, fullLoad) match {
-      case Some(fromAirport) =>
-        AirportSource.loadAirportById(toAirportId, fullLoad) match {
-          case Some(toAirport) =>
-            Some(fromAirport, toAirport)
-          case None => None
-        }
-      case None => None
-    }
-  }
-
-  def getLinkNegotiation(airlineId : Int) = AuthenticatedAirline(airlineId)  { implicit request =>
-    val incomingLink = request.body.asInstanceOf[AnyContentAsJson].json.as[Link]
-    val delegatesCount = request.body.asInstanceOf[AnyContentAsJson].json.\("assignedDelegates").as[Int]
-    val existingLinkOption = LinkSource.loadLinkByAirportsAndAirline(incomingLink.from.id, incomingLink.to.id, airlineId)
-    val negotiationInfo = NegotiationUtil.getLinkNegotiationInfo(incomingLink, existingLinkOption, delegatesCount)
-
-    Ok(Json.toJson(negotiationInfo)(NegotiationInfoWrites(incomingLink)))
-  }
-
-
-  val getPassengerTypeTitle = (passengerType : PassengerType.Value) =>  passengerType match {
-    case PassengerType.BUSINESS => "Business"
-    case PassengerType.TOURIST => "Tourist"
-    case PassengerType.OLYMPICS => "Olympics"
-  }
-
-
-
-  class PlanLinkResult(distance : Double, availableAirplanes : List[Airplane])
-  //case class AirplaneWithPlanRouteInfo(airplane : Airplane, duration : Int, maxFrequency : Int, limitingFactor : String, isAssigned : Boolean)
-  case class ModelPlanLinkInfo(model: Model, duration : Int, flightMinutesRequired : Int, isAssigned : Boolean, airplanes : List[(Airplane, Int)])
-
-  private def getMaxFrequencyByAirports(fromAirport : Airport, toAirport : Airport, airline : Airline, existingLink : Option[Link]) : (Int, Int) =  {
-    val airlineId = airline.id
-
-    val existingSlotsByThisLink = existingLink.fold(0)(_.futureFrequency())
-    val maxFrequencyFromAirport : Int = fromAirport.getMaxSlotAssignment(airlineId) - fromAirport.getAirlineSlotAssignment(airlineId) + existingSlotsByThisLink
-    val maxFrequencyToAirport : Int = toAirport.getMaxSlotAssignment(airlineId) - toAirport.getAirlineSlotAssignment(airlineId) + existingSlotsByThisLink
-
-    (maxFrequencyFromAirport, maxFrequencyToAirport)
-  }
-
-
-}
-
-object LinkApplication {
-
-  def getNextAvailableFlightNumber(airline : Airline) : Int = {
-    val flightNumbers = LinkSource.loadFlightNumbers(airline.id)
-
-    val sortedFlightNumbers = flightNumbers.sorted
-
-    var candidate = 1
-    sortedFlightNumbers.foreach { existingNumber =>
-      if (candidate < existingNumber) {
-        return candidate
-      }
-      candidate = existingNumber + 1
-    }
-
-    return candidate
-  }
-
-
-
-}
+package controllers
+
+import java.util.Calendar
+
+import scala.collection.mutable.ListBuffer
+import scala.collection.mutable.Map
+import scala.math.BigDecimal.double2bigDecimal
+import scala.math.BigDecimal.int2bigDecimal
+import com.patson.Util
+import com.patson.data.{AirlineSource, AirplaneSource, AirportSource, AllianceSource, ConsumptionHistorySource, CountrySource, CycleSource, LinkSource}
+import com.patson.model._
+import com.patson.model.airplane.{Airplane, LinkAssignments, Model}
+import models.{LinkHistory, RelatedLink}
+import play.api.data.Form
+import play.api.data.Forms.mapping
+import play.api.data.Forms.number
+import play.api.libs.json._
+import play.api.libs.json.JsBoolean
+import play.api.libs.json.JsNumber
+import play.api.libs.json.JsObject
+import play.api.libs.json.Json
+import play.api.libs.json.Json.toJsFieldJsValueWrapper
+import play.api.mvc._
+import com.patson.data.airplane.ModelSource
+import play.api.mvc.Security.AuthenticatedRequest
+import controllers.AuthenticationObject.AuthenticatedAirline
+import com.patson.DemandGenerator
+
+import scala.collection.{SortedMap, immutable, mutable}
+import scala.collection.immutable.ListMap
+import scala.util.Try
+import scala.util.Success
+import scala.util.Failure
+import com.patson.model.LinkConsumptionHistory
+import com.patson.model.FlightPreferenceType
+import com.patson.util.{AirlineCache, AirportCache, AllianceCache, CountryCache}
+import javax.inject.Inject
+
+class LinkApplication @Inject()(cc: ControllerComponents) extends AbstractController(cc) {
+  object TestLinkReads extends Reads[Link] {
+     def reads(json: JsValue): JsResult[Link] = {
+      val fromAirportId = json.\("fromAirportId").as[Int]
+      val toAirportId = json.\("toAirportId").as[Int]
+      val airlineId = json.\("airlineId").as[Int]
+      val capacity = json.\("capacity").as[Int]
+      val price = json.\("price").as[Int]
+      val fromAirport = AirportCache.getAirport(fromAirportId).get
+      val toAirport = AirportCache.getAirport(toAirportId).get
+      val airline = AirlineCache.getAirline(airlineId).get
+      val distance = Util.calculateDistance(fromAirport.latitude, fromAirport.longitude, toAirport.latitude, toAirport.longitude).toInt
+      val rawQuality = json.\("quality").as[Int]
+      val flightType = Computation.getFlightType(fromAirport, toAirport, distance)
+      
+      val link = Link(fromAirport, toAirport, airline, LinkClassValues.getInstance(price), distance, LinkClassValues.getInstance(capacity), rawQuality, distance.toInt * 60 / 800, 1, flightType)
+      (json \ "id").asOpt[Int].foreach { link.id = _ } 
+      JsSuccess(link)
+    }
+  }
+  
+  
+  
+  
+  implicit object LinkConsumptionFormat extends Writes[LinkConsumptionDetails] {
+    def writes(linkConsumption: LinkConsumptionDetails): JsValue = {
+//      val fromAirport = AirportCache.getAirport(linkConsumption.fromAirportId)
+//      val toAirport = AirportCache.getAirport(linkConsumption.toAirportId)
+//      val airline = AirlineCache.getAirline(linkConsumption.airlineId)
+          JsObject(List(
+      "linkId" -> JsNumber(linkConsumption.link.id),
+//      "fromAirportCode" -> JsString(fromAirport.map(_.iata).getOrElse("XXX")),
+//      "fromAirportName" -> JsString(fromAirport.map(_.name).getOrElse("<unknown>")),
+//      "toAirportCode" -> JsString(toAirport.map(_.iata).getOrElse("XXX")),
+//      "toAirportName" -> JsString(toAirport.map(_.name).getOrElse("<unknown>")),
+//      "airlineName" -> JsString(airline.map(_.name).getOrElse("<unknown>")),
+      "fromAirportId" -> JsNumber(linkConsumption.link.from.id),
+      "toAirportId" -> JsNumber(linkConsumption.link.to.id),
+      "airlineId" -> JsNumber(linkConsumption.link.airline.id),
+      "price" -> Json.toJson(linkConsumption.link.price),
+      "distance" -> JsNumber(linkConsumption.link.distance),
+      "profit" -> JsNumber(linkConsumption.profit),
+      "revenue" -> JsNumber(linkConsumption.revenue),
+      "fuelCost" -> JsNumber(linkConsumption.fuelCost),
+      "crewCost" -> JsNumber(linkConsumption.crewCost),
+      "airportFees" -> JsNumber(linkConsumption.airportFees),
+      "delayCompensation" -> JsNumber(linkConsumption.delayCompensation),
+      "maintenanceCost" -> JsNumber(linkConsumption.maintenanceCost),
+      "inflightCost" -> JsNumber(linkConsumption.inflightCost),
+      "loungeCost" -> JsNumber(linkConsumption.loungeCost),
+      "depreciation" -> JsNumber(linkConsumption.depreciation),
+      "capacity" -> Json.toJson(linkConsumption.link.capacity),
+      "soldSeats" -> Json.toJson(linkConsumption.link.soldSeats),
+      "cancelledSeats" -> Json.toJson(linkConsumption.link.cancelledSeats),
+      "minorDelayCount" -> JsNumber(linkConsumption.link.minorDelayCount),
+      "majorDelayCount" -> JsNumber(linkConsumption.link.majorDelayCount),
+      "cancellationCount" -> JsNumber(linkConsumption.link.cancellationCount),
+      
+      "cycle" -> JsNumber(linkConsumption.cycle)))
+      
+    }
+  }
+
+  implicit object RelatedLinkWrites extends Writes[RelatedLink] {
+    def writes(relatedLink : RelatedLink): JsValue = {
+      JsObject(List(
+        "linkId" -> JsNumber(relatedLink.relatedLinkId),
+        "fromAirportId" -> JsNumber(relatedLink.fromAirport.id),
+        "fromAirportCode" -> JsString(relatedLink.fromAirport.iata),
+        "fromAirportName" -> JsString(relatedLink.fromAirport.name),
+        "fromCountryCode" -> JsString(relatedLink.fromAirport.countryCode),
+        "toAirportId" -> JsNumber(relatedLink.toAirport.id),
+        "toAirportCode" -> JsString(relatedLink.toAirport.iata),
+        "toAirportName" -> JsString(relatedLink.toAirport.name),
+        "fromAirportCity" -> JsString(relatedLink.fromAirport.city),
+        "toAirportCity" -> JsString(relatedLink.toAirport.city),
+        "toCountryCode" -> JsString(relatedLink.toAirport.countryCode),
+        "fromLatitude" -> JsNumber(relatedLink.fromAirport.latitude),
+        "fromLongitude" -> JsNumber(relatedLink.fromAirport.longitude),
+        "toLatitude" -> JsNumber(relatedLink.toAirport.latitude),
+        "toLongitude" -> JsNumber(relatedLink.toAirport.longitude),
+        "airlineId" -> JsNumber(relatedLink.airline.id),
+        "airlineName" -> JsString(relatedLink.airline.name),
+        "passenger" -> JsNumber(relatedLink.passengers)))
+    }
+  }
+
+  implicit object LinkHistoryWrites extends Writes[LinkHistory] {
+    def writes(linkHistory: LinkHistory): JsValue = {
+          JsObject(List(
+      "watchedLinkId" -> JsNumber(linkHistory.watchedLinkId),
+      "relatedLinks" -> Json.toJson(linkHistory.relatedLinks),
+      "invertedRelatedLinks" -> Json.toJson(linkHistory.invertedRelatedLinks)))
+    }
+  }
+
+  implicit object LinkAssignmentsWrites extends Writes[LinkAssignments] {
+    def writes(assignments : LinkAssignments): JsValue = {
+      var result = Json.obj()
+
+      assignments.assignments.foreach {
+        case(linkId, assignment) => result = result + (linkId.toString -> JsNumber(assignment.frequency))
+      }
+      result
+    }
+  }
+  
+  implicit object ModelPlanLinkInfoWrites extends Writes[ModelPlanLinkInfo] {
+    def writes(modelPlanLinkInfo : ModelPlanLinkInfo): JsValue = {
+      val jsObject = JsObject(List(
+      "modelId" -> JsNumber(modelPlanLinkInfo.model.id),
+      "modelName" -> JsString(modelPlanLinkInfo.model.name),
+      "badConditionThreshold" -> JsNumber(Airplane.BAD_CONDITION),
+      "criticalConditionThreshold" -> JsNumber(Airplane.CRITICAL_CONDITION),
+      "capacity" -> JsNumber(modelPlanLinkInfo.model.capacity),
+      "duration" -> JsNumber(modelPlanLinkInfo.duration),
+      "flightMinutesRequired" -> JsNumber(modelPlanLinkInfo.flightMinutesRequired),
+      "isAssigned" -> JsBoolean(modelPlanLinkInfo.isAssigned)))
+      
+      var airplaneArray = JsArray()
+
+      modelPlanLinkInfo.airplanes.foreach {
+        case(airplane, frequency) =>
+          val assignments = AirplaneSource.loadAirplaneLinkAssignmentsByAirplaneId(airplane.id)
+          val airplaneJson = Json.toJson(airplane).asInstanceOf[JsObject] + ("linkAssignments" -> Json.toJson(assignments))
+          airplaneArray = airplaneArray.append(JsObject(List("airplane" -> airplaneJson, "frequency" -> JsNumber(frequency))))
+      }
+      jsObject + ("airplanes" -> airplaneArray)
+    }
+  }
+
+  
+  implicit object LinkExtendedInfoWrites extends Writes[LinkExtendedInfo] {
+    def writes(entry: LinkExtendedInfo): JsValue = {
+      val link = entry.link
+      val profit = entry.profit
+      val revenue = entry.revenue
+      val passengers = entry.soldSeats
+      val lastUpdate = entry.lastUpdate
+      Json.toJson(link).asInstanceOf[JsObject] + ("profit" -> JsNumber(profit)) + ("revenue" -> JsNumber(revenue)) + ("passengers" -> Json.toJson(passengers)) + ("lastUpdate" -> JsNumber(lastUpdate.getTimeInMillis))
+    }
+  }
+
+  implicit object LinkWithDirectionWrites extends Writes[LinkConsideration] {
+    def writes(linkWithDirection : LinkConsideration): JsValue = {
+      JsObject(List(
+        "linkId" -> JsNumber(linkWithDirection.link.id),
+        "fromAirportId" -> JsNumber(linkWithDirection.from.id),
+        "toAirportId" -> JsNumber(linkWithDirection.to.id),
+        "fromAirportCode" -> JsString(linkWithDirection.from.iata),
+        "toAirportCode" -> JsString(linkWithDirection.to.iata),
+        "fromAirportName" -> JsString(linkWithDirection.from.name),
+        "toAirportName" -> JsString(linkWithDirection.to.name),
+        "airlineId" -> JsNumber(linkWithDirection.link.airline.id),
+        "airlineName" -> JsString(linkWithDirection.link.airline.name),
+        "fromLatitude" -> JsNumber(linkWithDirection.from.latitude),
+        "fromLongitude" -> JsNumber(linkWithDirection.from.longitude),
+        "toLatitude" -> JsNumber(linkWithDirection.to.latitude),
+        "toLongitude" -> JsNumber(linkWithDirection.to.longitude)))
+    }
+  }
+
+  implicit object RouteWrites extends Writes[Route] {
+    def writes(route : Route): JsValue = { 
+      Json.toJson(route.links)
+    }
+  }
+
+  
+  case class PlanLinkData(fromAirportId: Int, toAirportId: Int)
+  val planLinkForm = Form(
+    mapping(
+      "fromAirportId" -> number,
+      "toAirportId" -> number
+    )(PlanLinkData.apply)(PlanLinkData.unapply)
+  )
+  
+  val countryByCode = CountrySource.loadAllCountries.map(country => (country.countryCode, country)).toMap
+  
+  def addTestLink() = Action { request =>
+    if (request.body.isInstanceOf[AnyContentAsJson]) {
+      val newLink = request.body.asInstanceOf[AnyContentAsJson].json.as[Link](TestLinkReads)
+      println("PUT (test)" + newLink)
+      
+      LinkSource.saveLink(newLink) match {
+        case Some(link) =>
+          Created(Json.toJson(link))      
+        case None => UnprocessableEntity("Cannot insert link")
+      }
+    } else {
+      BadRequest("Cannot insert link")
+    }
+  }
+ 
+  def addLinkBlock(request : AuthenticatedRequest[AnyContent, Airline]) : Result = {
+    val incomingLink = request.body.asInstanceOf[AnyContentAsJson].json.as[Link]
+    val delegatesCount = request.body.asInstanceOf[AnyContentAsJson].json.\("assignedDelegates").as[Int]
+
+    val airlineId = incomingLink.airline.id
+
+    if (airlineId != request.user.id) {
+      println("airline " + request.user.id + " trying to add link for airline " + airlineId + " ! Error")
+      return Forbidden
+    }
+
+    val airline = request.user
+
+    if (incomingLink.getAssignedAirplanes.isEmpty) {
+      return BadRequest("Cannot insert link - no airplane assigned")
+    }
+
+    val fromAirport = AirportSource.loadAirportById(incomingLink.from.id, true).getOrElse(return BadRequest("From airport not found"))
+    val toAirport = AirportSource.loadAirportById(incomingLink.to.id, true).getOrElse(return BadRequest("To airport not found"))
+
+
+    val existingLink : Option[Link] = LinkSource.loadLinkByAirportsAndAirline(incomingLink.from.id, incomingLink.to.id, airlineId)
+
+    if (existingLink.isDefined) {
+      incomingLink.id = existingLink.get.id
+    }
+
+
+    //validate frequency per airplane by duration
+//      incomingLink.getAssignedAirplanes().foreach {
+//        case (airplane, frequency) =>
+//          val maxFrequency = Computation.calculateMaxFrequency(airplane.model, incomingLink.distance)
+//          if (frequency > maxFrequency) {
+//            println("max frequency exceeded, max " + maxFrequency +  " found " +  incomingLink.frequency + " airline " + request.user)
+//            return BadRequest("Cannot insert link - frequency exceeded limit")
+//          }
+//      }
+
+    //validate slots
+    val airplanesForThisLink = incomingLink.getAssignedAirplanes
+    //validate all airplanes are same model
+    val airplaneModels = airplanesForThisLink.foldLeft(Set[Model]())(_ + _._1.model) //should be just one element
+    if (airplaneModels.size != 1) {
+      return BadRequest("Cannot insert link - not all airplanes are same model")
+    }
+
+    //validate the model has the range
+    val model = airplaneModels.toList(0)
+    if (model.range < incomingLink.distance) {
+      return BadRequest("Cannot insert link - model cannot reach that distance")
+    }
+
+    //validate the model is allowed for airport sizes
+    if (!incomingLink.from.allowsModel(model) || !incomingLink.to.allowsModel(model)) {
+      return BadRequest("Cannot insert link - airport size does not allow that!")
+    }
+
+    val flightMinutesRequiredPerFrequency = Computation.calculateFlightMinutesRequired(model, incomingLink.distance)
+
+    //check if the assigned planes are owned by this airline and have minutes left for this
+    incomingLink.getAssignedAirplanes().foreach {
+      case(airplane, assignment) =>
+        if (airplane.owner.id != airlineId){
+          return BadRequest(s"Cannot insert link - airplane $airplane is not owned by ${request.user}")
+        }
+        if (airplane.home.id != incomingLink.from.id) {
+          return BadRequest(s"Cannot insert link - airplane $airplane is not based in ${incomingLink.from}")
+        }
+
+        val linkAssignments = AirplaneSource.loadAirplaneLinkAssignmentsByAirplaneId(airplane.id)
+        val existingFrequency = linkAssignments.getFrequencyByLink(incomingLink.id)
+        val frequencyDelta = assignment.frequency - existingFrequency
+        val flightMinutesDelta = flightMinutesRequiredPerFrequency * frequencyDelta
+        if (frequencyDelta > 0) {
+          if (airplane.availableFlightMinutes < flightMinutesDelta) {
+            return BadRequest(s"Cannot insert link - airplane require flight minutes : $flightMinutesDelta, but only have ${airplane.availableFlightMinutes} left")
+          }
+        }
+    }
+
+    //validate the frequency change is valid
+    val existingFrequency = existingLink.fold(0)(_.futureFrequency())
+    val frequencyChange = incomingLink.futureFrequency() - existingFrequency //use future frequency here
+    if ((incomingLink.from.getAirlineSlotAssignment(airlineId) + frequencyChange) > incomingLink.from.getMaxSlotAssignment(airlineId)) {
+      println("max slot exceeded, tried to add " + frequencyChange + " but from airport slot at " + incomingLink.from.getAirlineSlotAssignment(airlineId) + "/" + incomingLink.from.getMaxSlotAssignment(airlineId))
+      return BadRequest("Cannot insert link - frequency exceeded limit - from airport does not have enough slots")
+    }
+    if ((incomingLink.to.getAirlineSlotAssignment(airlineId) + frequencyChange) > incomingLink.to.getMaxSlotAssignment(airlineId)) {
+      println("max slot exceeded, tried to add " + frequencyChange + " but to airport slot at " + incomingLink.to.getAirlineSlotAssignment(airlineId) + "/" + incomingLink.to.getMaxSlotAssignment(airlineId))
+      return BadRequest("Cannot insert link - frequency exceeded limit - to airport does not have enough slots")
+    }
+
+    val maxFrequencyAbsolute = Computation.getMaxFrequencyAbsolute(request.user)
+    if (frequencyChange > 0 && incomingLink.futureFrequency() > maxFrequencyAbsolute) { //only check absolute if there's a frequency change
+      return BadRequest("Cannot insert link - frequency exceeded absolute limit - " + maxFrequencyAbsolute)
+    }
+
+    if (incomingLink.futureFrequency() == 0) {
+      return BadRequest("Cannot insert link - future frequency is 0")
+    }
+
+    //validate configuration is valid
+    if ((incomingLink.futureCapacity()(ECONOMY) * ECONOMY.spaceMultiplier +
+         incomingLink.futureCapacity()(BUSINESS) * BUSINESS.spaceMultiplier +
+         incomingLink.futureCapacity()(FIRST) * FIRST.spaceMultiplier) > incomingLink.futureFrequency() * model.capacity) {
+      return BadRequest("Requested capacity exceed the allowed limit, invalid configuration!")
+    }
+
+    if (incomingLink.from.id == incomingLink.to.id) {
+      return BadRequest("Same from and to airport!")
+    }
+    //validate price
+    if (incomingLink.price(ECONOMY) < 0 ||
+         incomingLink.price(BUSINESS) < 0 ||
+         incomingLink.price(FIRST) < 0) {
+      return BadRequest("negative ticket price not allowed")
+    }
+
+
+    //validate based on existing user parameters
+    val rejectionReason = getRejectionReason(request.user, fromAirport = incomingLink.from, toAirport = incomingLink.to, existingLink.isEmpty)
+    if (rejectionReason.isDefined) {
+      return BadRequest("Link is rejected: " + rejectionReason.get);
+    }
+
+    if (existingLink.isEmpty) {
+      incomingLink.flightNumber = LinkApplication.getNextAvailableFlightNumber(request.user)
+    } else {
+      incomingLink.flightNumber = existingLink.get.flightNumber
+    }
+
+    val negotiationInfo = NegotiationUtil.getLinkNegotiationInfo(incomingLink, existingLink, delegatesCount)
+    val negotiationResultOption =
+      if (negotiationInfo.assignedDelegates > 0) { //then negotiation is required
+        Some(NegotiationUtil.negotiate(negotiationInfo))
+      } else {
+        None
+      }
+
+
+    println("PUT " + incomingLink)
+
+    val resultLink : Link =
+      if (negotiationResultOption.map(_.isSuccessful).getOrElse(true)) { //negotiation successful or no negotiation needed {
+        if (existingLink.isEmpty) {
+          LinkSource.saveLink(incomingLink) match {
+            case Some(link) => {
+              val cost = Computation.getLinkCreationCost(incomingLink.from, incomingLink.to)
+              AirlineSource.adjustAirlineBalance(request.user.id, cost * -1)
+              AirlineSource.saveCashFlowItem(AirlineCashFlowItem(request.user.id, CashFlowType.CREATE_LINK, cost * -1))
+
+              val toAirport = incomingLink.to
+              val existingAppeal = toAirport.getAirlineBaseAppeal(airlineId)
+              if (existingAppeal.awareness < 5) { //update to 5 for link creation
+                AirportSource.updateAirlineAppeal(toAirport.id, airlineId, AirlineAppeal(existingAppeal.loyalty, 5))
+              }
+              link
+            }
+            case None =>
+              return UnprocessableEntity("Cannot insert link")
+          }
+        } else {
+          LinkSource.updateLink(incomingLink) match {
+            case 1 =>
+              //update assignments
+              LinkSource.updateAssignedPlanes(incomingLink.id, incomingLink.getAssignedAirplanes())
+
+              incomingLink
+            case _ =>
+              return UnprocessableEntity("Cannot update link")
+          }
+        }
+      } else { //negotiation failed
+        incomingLink
+      }
+
+    var result : JsObject = Json.toJson(resultLink).asInstanceOf[JsObject]
+    if (negotiationResultOption.isDefined) {
+      result = result + ("negotiationResult" -> Json.toJson(negotiationResultOption.get))
+    }
+    return Ok(result)
+  }
+
+  def addLink(airlineId : Int) = AuthenticatedAirline(airlineId) { request => addLinkBlock(request) }
+
+  def getLink(airlineId : Int, linkId : Int) = AuthenticatedAirline(airlineId) { request =>
+    LinkSource.loadLinkById(linkId, LinkSource.FULL_LOAD) match {
+      case Some(link) =>
+        if (link.airline.id == airlineId) {
+          val (maxFrequencyFromAirport, maxFrequencyToAirport) = getMaxFrequencyByAirports(link.from, link.to, link.airline, Some(link))
+          Ok(Json.toJson(link).asInstanceOf[JsObject] +
+             ("maxFrequencyFromAirport" -> JsNumber(maxFrequencyFromAirport)) +
+             ("maxFrequencyToAirport" -> JsNumber(maxFrequencyToAirport)))
+        } else {
+          Forbidden
+        }
+      case None =>
+        NotFound
+    }
+  }
+
+  def getExpectedQuality(airlineId : Int, fromAirportId : Int, toAirportId : Int, queryAirportId : Int) = AuthenticatedAirline(airlineId) { request =>
+    AirportCache.getAirport(fromAirportId) match {
+      case Some(fromAirport) =>
+        AirportCache.getAirport(toAirportId) match {
+          case Some(toAirport) =>
+            val flightType = Computation.getFlightType(fromAirport, toAirport, Computation.calculateDistance(fromAirport, toAirport))
+            val airport = if (fromAirportId == queryAirportId) fromAirport else toAirport
+            var result = Json.obj()
+            LinkClass.values.foreach { linkClass : LinkClass =>
+              result += (linkClass.code -> JsNumber(airport.expectedQuality(flightType, linkClass)))
+            }
+            Ok(result)
+          case None =>
+          NotFound
+        }
+      case None =>
+        NotFound
+    }
+  }
+
+  def getAllLinks() = Action {
+     val links = LinkSource.loadAllLinks()
+    Ok(Json.toJson(links))
+  }
+
+  def getLinks(airlineId : Int, toAirportId : Int) = Action {
+
+    val links =
+      if (toAirportId == -1) {
+        LinkSource.loadLinksByAirlineId(airlineId)
+      } else {
+        LinkSource.loadLinksByCriteria(List(("airline", airlineId), ("to_airport", toAirportId)))
+      }
+    Ok(Json.toJson(links)).withHeaders(
+      ACCESS_CONTROL_ALLOW_ORIGIN -> "*"
+    )
+  }
+
+  def getLinksDetails(airlineId : Int) = AuthenticatedAirline(airlineId) { request =>
+    val links = LinkSource.loadLinksByAirlineId(airlineId)
+    val consumptions = LinkSource.loadLinkConsumptionsByAirline(airlineId).foldLeft(immutable.Map[Int, LinkConsumptionDetails]()) { (foldMap, linkConsumptionDetails) =>
+      foldMap + (linkConsumptionDetails.link.id -> linkConsumptionDetails)
+    }
+    val lastUpdates : scala.collection.immutable.Map[Int, Calendar] = LinkSource.loadLinkLastUpdates(links.map(_.id))
+
+    val linksWithProfit: Seq[LinkExtendedInfo] = links.map { link =>
+      //(link, consumptions.get(link.id).fold(0)(_.profit), consumptions.get(link.id).fold(0)(_.revenue), consumptions.get(link.id).fold(LinkClassValues.getInstance())(_.link.soldSeats))
+      LinkExtendedInfo(link, consumptions.get(link.id).fold(0)(_.profit), consumptions.get(link.id).fold(0)(_.revenue), consumptions.get(link.id).fold(LinkClassValues.getInstance())(_.link.soldSeats), lastUpdates(link.id))
+    }
+    Ok(Json.toJson(linksWithProfit)).withHeaders(
+      ACCESS_CONTROL_ALLOW_ORIGIN -> "*"
+    )
+  }
+
+  case class LinkExtendedInfo(link : Link, profit : Int, revenue : Int, soldSeats : LinkClassValues, lastUpdate : Calendar)
+
+  def deleteLink(airlineId : Int, linkId: Int) = AuthenticatedAirline(airlineId) { request =>
+    //verify the airline indeed has that link
+    LinkSource.loadLinkById(linkId) match {
+      case Some(link) =>
+        if (link.airline.id != request.user.id) {
+          Forbidden
+        } else {
+          getDeleteLinkRejection(link, request.user) match {
+            case Some(reason) => {
+              println("cannot delete this link: " + reason)
+              BadRequest(reason)
+            }
+            case None => {
+              val count = LinkSource.deleteLink(linkId)
+              if (count == 1) { //update airplane available minutes too
+                link.getAssignedAirplanes()
+              }
+              Ok(Json.obj("count" -> count))
+            }
+          }
+
+        }
+      case None =>
+        NotFound
+    }
+  }
+
+  def getLinkConsumption(airlineId : Int, linkId : Int, cycleCount : Int) = AuthenticatedAirline(airlineId) { request =>
+    LinkSource.loadLinkById(linkId) match {
+      case Some(link) =>
+        if (link.airline.id == airlineId) {
+          val linkConsumptions = LinkSource.loadLinkConsumptionsByLinkId(linkId, cycleCount)
+          if (linkConsumptions.isEmpty) {
+            Ok(Json.obj())
+          } else {
+            Ok(Json.toJson(linkConsumptions.take(cycleCount)))
+          }
+        } else {
+          Forbidden
+        }
+      case None => NotFound
+    }
+
+  }
+
+  def getAllLinkConsumptions() = Action {
+     val linkConsumptions = LinkSource.loadLinkConsumptions()
+     Ok(Json.toJson(linkConsumptions))
+  }
+
+  def preparePlanLink(airline : Airline, fromAirportId : Int, toAirportId : Int) : Either[String, (Airport, Airport)] = {
+    AirportCache.getAirport(fromAirportId, true) match {
+      case Some(fromAirport) =>
+        AirportCache.getAirport(toAirportId, true) match {
+          case Some(toAirport) =>
+            if (airline.getBases().map(_.airport.id).contains(fromAirportId)) { //make sure it has a base for the from Airport
+              Right((fromAirport, toAirport))
+            } else {
+              Left(s"from Airport $fromAirportId is not a base of ${airline.name}")
+            }
+          case None =>
+            Left(s"from Airport $fromAirportId is not found")
+        }
+      case None =>
+        Left(s"to Airport $toAirportId is not found")
+    }
+  }
+
+
+
+  def planLink(airlineId : Int) = AuthenticatedAirline(airlineId)  { implicit request =>
+    val PlanLinkData(fromAirportId, toAirportId) = planLinkForm.bindFromRequest.get
+    val airline = request.user
+    preparePlanLink(airline, fromAirportId, toAirportId) match {
+      case Right((fromAirport, toAirport)) => {
+        var existingLink: Option[Link] = LinkSource.loadLinkByAirportsAndAirline(fromAirportId, toAirportId, airlineId)
+
+        val distance = Util.calculateDistance(fromAirport.latitude, fromAirport.longitude, toAirport.latitude, toAirport.longitude).toInt
+        val (maxFrequencyFromAirport, maxFrequencyToAirport) = getMaxFrequencyByAirports(fromAirport, toAirport, Airline.fromId(airlineId), existingLink)
+
+        val rejectionReason = getRejectionReason(request.user, fromAirport, toAirport, existingLink.isEmpty)
+
+        val warnings = getWarnings(request.user, fromAirport, toAirport, existingLink.isEmpty)
+
+        val modelsWithinRange: List[Model] = ModelSource.loadModelsWithinRange(distance)
+
+
+        val airplanesAssignedToThisLink = new mutable.HashMap[Int, Int]()
+
+        if (existingLink.isDefined) {
+          AirplaneSource.loadAirplaneLinkAssignmentsByLinkId(existingLink.get.id).foreach {
+            case (airplaneId, linkAssignment) =>
+              if (linkAssignment.frequency > 0) {
+                airplanesAssignedToThisLink.put(airplaneId, linkAssignment.frequency)
+              }
+          }
+        }
+
+        val ownedAirplanesByModel = AirplaneSource.loadAirplanesByOwner(airlineId).groupBy(_.model)
+
+        //available airplanes are either the ones that are already assigned to this link or have available flight minutes that is >= required minutes
+        //group airplanes by model, also add Int to indicated how many frequency is this airplane currently assigned to this link
+        val availableAirplanesByModel : immutable.Map[Model, List[(Airplane, Int)]] = modelsWithinRange.map { model =>
+          val ownedAirplanesOfThisModel = ownedAirplanesByModel.getOrElse(model, List.empty)
+          val flightMinutesRequired = Computation.calculateFlightMinutesRequired(model, distance)
+          val availableAirplanesOfThisModel = ownedAirplanesOfThisModel.filter(airplane => (airplane.home.id == fromAirportId && airplane.availableFlightMinutes >= flightMinutesRequired) || airplanesAssignedToThisLink.isDefinedAt(airplane.id))
+
+          (model, availableAirplanesOfThisModel.map(airplane => (airplane, airplanesAssignedToThisLink.getOrElse(airplane.id, 0))))
+        }.toMap
+
+        val assignedModel: Option[Model] = existingLink match {
+          case Some(link) => link.getAssignedModel()
+          case None => None
+        }
+
+
+        val planLinkInfoByModel = ListBuffer[ModelPlanLinkInfo]()
+
+        val sortedAirplanesByModel = ListMap(availableAirplanesByModel.filter {
+          case (model, _) => fromAirport.allowsModel(model) && toAirport.allowsModel(model)
+        }.toSeq.sortBy(_._1.range): _*)
+
+        sortedAirplanesByModel.foreach {
+          case (model, airplaneList) =>
+            val duration = Computation.calculateDuration(model, distance)
+
+            val flightMinutesRequired = Computation.calculateFlightMinutesRequired(model, distance)
+
+            planLinkInfoByModel.append(ModelPlanLinkInfo(model, duration, flightMinutesRequired, assignedModel.isDefined && assignedModel.get.id == model.id, airplaneList))
+        }
+
+
+        var suggestedPrice: LinkClassValues = LinkClassValues.getInstance(Pricing.computeStandardPrice(distance, Computation.getFlightType(fromAirport, toAirport, distance), ECONOMY),
+          Pricing.computeStandardPrice(distance, Computation.getFlightType(fromAirport, toAirport, distance), BUSINESS),
+          Pricing.computeStandardPrice(distance, Computation.getFlightType(fromAirport, toAirport, distance), FIRST))
+
+        //adjust suggestedPrice with Lounge
+        toAirport.getLounge(airline.id, airline.getAllianceId, activeOnly = true).foreach { lounge =>
+          suggestedPrice = LinkClassValues.getInstance(suggestedPrice(ECONOMY),
+            (suggestedPrice(BUSINESS) / lounge.getPriceReduceFactor(distance)).toInt,
+            (suggestedPrice(FIRST) / lounge.getPriceReduceFactor(distance)).toInt)
+
+        }
+
+        fromAirport.getLounge(airline.id, airline.getAllianceId, activeOnly = true).foreach { lounge =>
+          suggestedPrice = LinkClassValues.getInstance(suggestedPrice(ECONOMY),
+            (suggestedPrice(BUSINESS) / lounge.getPriceReduceFactor(distance)).toInt,
+            (suggestedPrice(FIRST) / lounge.getPriceReduceFactor(distance)).toInt)
+        }
+        val relationship = CountrySource.getCountryMutualRelationship(fromAirport.countryCode, toAirport.countryCode)
+        val directBusinessDemand = DemandGenerator.computeDemandBetweenAirports(fromAirport, toAirport, relationship, PassengerType.BUSINESS) + DemandGenerator.computeDemandBetweenAirports(toAirport, fromAirport, relationship, PassengerType.BUSINESS)
+        val directTouristDemand = DemandGenerator.computeDemandBetweenAirports(fromAirport, toAirport, relationship, PassengerType.TOURIST) + DemandGenerator.computeDemandBetweenAirports(toAirport, fromAirport, relationship, PassengerType.TOURIST)
+
+        val directDemand = directBusinessDemand + directTouristDemand
+        //val airportLinkCapacity = LinkSource.loadLinksByToAirport(fromAirport.id, LinkSource.ID_LOAD).map { _.capacity.total }.sum + LinkSource.loadLinksByFromAirport(fromAirport.id, LinkSource.ID_LOAD).map { _.capacity.total }.sum
+
+        val cost = if (existingLink.isEmpty) Computation.getLinkCreationCost(fromAirport, toAirport) else 0
+        val flightNumber = if (existingLink.isEmpty) LinkApplication.getNextAvailableFlightNumber(request.user) else existingLink.get.flightNumber
+        val flightCode = LinkUtil.getFlightCode(request.user, flightNumber)
+        val maxFrequencyAbsolute = Computation.getMaxFrequencyAbsolute(request.user)
+
+        var resultObject = Json.obj("fromAirportId" -> fromAirport.id,
+          "fromAirportName" -> fromAirport.name,
+          "fromAirportCode" -> fromAirport.iata,
+          "fromAirportCity" -> fromAirport.city,
+          "fromAirportLatitude" -> fromAirport.latitude,
+          "fromAirportLongitude" -> fromAirport.longitude,
+          "fromCountryCode" -> fromAirport.countryCode,
+          "toAirportId" -> toAirport.id,
+          "toAirportName" -> toAirport.name,
+          "toAirportCode" -> toAirport.iata,
+          "toAirportCity" -> toAirport.city,
+          "toAirportLatitude" -> toAirport.latitude,
+          "toAirportLongitude" -> toAirport.longitude,
+          "toCountryCode" -> toAirport.countryCode,
+          "flightCode" -> flightCode,
+          "mutualRelationship" -> relationship,
+          "distance" -> distance,
+          "suggestedPrice" -> suggestedPrice,
+          "economySpaceMultiplier" -> ECONOMY.spaceMultiplier,
+          "businessSpaceMultiplier" -> BUSINESS.spaceMultiplier,
+          "firstSpaceMultiplier" -> FIRST.spaceMultiplier,
+          "maxFrequencyFromAirport" -> maxFrequencyFromAirport,
+          "maxFrequencyToAirport" -> maxFrequencyToAirport,
+          "maxFrequencyAbsolute" -> maxFrequencyAbsolute,
+          "directDemand" -> directDemand,
+          "businessPassengers" -> directBusinessDemand.total,
+          "touristPassengers" -> directTouristDemand.total,
+          "cost" -> cost).+("modelPlanLinkInfo", Json.toJson(planLinkInfoByModel.toList))
+
+
+        val competitorLinkConsumptions = (LinkSource.loadLinksByAirports(fromAirportId, toAirportId, LinkSource.ID_LOAD) ++ LinkSource.loadLinksByAirports(toAirportId, fromAirportId, LinkSource.ID_LOAD)).flatMap { link =>
+          LinkSource.loadLinkConsumptionsByLinkId(link.id, 1)
+        }
+        var otherLinkArray = Json.toJson(competitorLinkConsumptions.filter(_.link.capacity.total > 0).map { linkConsumption => Json.toJson(linkConsumption)(SimpleLinkConsumptionWrite) }.toSeq)
+        resultObject = resultObject + ("otherLinks", otherLinkArray)
+
+        if (existingLink.isDefined) {
+          resultObject = resultObject + ("existingLink", Json.toJson(existingLink))
+          val deleteRejection = getDeleteLinkRejection(existingLink.get, request.user)
+          if (deleteRejection.isDefined) {
+            resultObject = resultObject + ("deleteRejection", Json.toJson(deleteRejection.get))
+          }
+        }
+
+        if (rejectionReason.isDefined) {
+          resultObject = resultObject + ("rejection", Json.toJson(rejectionReason.get))
+        }
+
+        if (!warnings.isEmpty) {
+          resultObject = resultObject + ("warnings", Json.toJson(warnings))
+        }
+
+        Ok(resultObject)
+      }
+      case Left(error) => BadRequest(error)
+    }
+  }
+
+  def getDeleteLinkRejection(link : Link, airline : Airline) : Option[String] = {
+    if (airline.getBases().map { _.airport.id}.contains(link.to.id)) {
+      //then make sure there's still some link other then this pointing to the target
+      if (LinkSource.loadLinksByAirlineId(airline.id).filter(_.to.id == link.to.id).size == 1) {
+        Some("Cannot delete this route as this flies to a base. Must remove the base before this can be deleted")
+      } else { //ok, more than 1 link
+        None
+      }
+    } else {
+      None
+    }
+  }
+
+  def getRejectionReason(airline : Airline, fromAirport: Airport, toAirport : Airport, newLink : Boolean) : Option[String]= {
+    val airlineCountryCode = airline.getCountryCode match {
+      case Some(countryCode) => countryCode
+      case None => return Some("Airline has no HQ!")
+    }
+    val toCountryCode = toAirport.countryCode
+
+    if (newLink) { //only check new links for now
+      //validate from airport is a base
+      val base = fromAirport.getAirlineBase(airline.id) match {
+        case None => return Some("Cannot fly from this airport, this is not a base!")
+        case Some(base) => base
+      }
+
+      //check mutualRelationship
+      val mutalRelationshipToAirlineCountry = CountrySource.getCountryMutualRelationship(airlineCountryCode, toCountryCode)
+      if (mutalRelationshipToAirlineCountry <= Country.HOSTILE_RELATIONSHIP_THRESHOLD) {
+        return Some("This country has bad relationship with your home country and banned your airline from operating to any of their airports")
+      } else if (toCountryCode != airlineCountryCode && CountryCache.getCountry(toCountryCode).get.openness + mutalRelationshipToAirlineCountry < Country.INTERNATIONAL_INBOUND_MIN_OPENNESS) {
+        return Some("This country does not want to open their airports to your country")
+      }
+
+
+      //check airline grade limit
+      val existingFlightCategoryCounts : scala.collection.immutable.Map[FlightCategory.Value, Int] = LinkSource.loadLinksByAirlineId(airline.id).map(link => Computation.getFlightCategory(link.from, link.to)).groupBy(category => category).view.mapValues(_.size).toMap
+      val flightCategory = Computation.getFlightCategory(fromAirport, toAirport)
+      airline.getLinkLimit(flightCategory).foreach { limit => //if there's limit
+        if (limit <= existingFlightCategoryCounts.getOrElse(flightCategory, 0)) {
+          return Some("Cannot create more route of category " + flightCategory + " until your airline reaches next grade")
+        }
+      }
+
+
+      //check distance
+      val distance = Computation.calculateDistance(fromAirport, toAirport)
+      if (distance <= DemandGenerator.MIN_DISTANCE) {
+        return Some("Route must be longer than " + DemandGenerator.MIN_DISTANCE + " km")
+      }
+
+      //check balance
+      val cost = Computation.getLinkCreationCost(fromAirport, toAirport)
+      if (airline.getBalance() < cost) {
+        return Some("Not enough cash to establish this route")
+      }
+    }
+
+    return None
+  }
+
+  def getWarnings(airline : Airline, fromAirport: Airport, toAirport : Airport, newLink : Boolean) : List[String]= {
+    val warnings = ListBuffer[String]()
+    if (newLink) { //then check the hub capacity
+      airline.getBases().find(_.airport.id == fromAirport.id) match {
+          case Some(base) =>
+            val linkCount = LinkSource.loadLinksByCriteria(List(("from_airport", base.airport.id), ("airline", airline.id)), LinkSource.ID_LOAD).length
+            val airlineCountryTitleOfFromCountry = CountrySource.loadCountryAirlineTitlesByCountryCode(fromAirport.countryCode).find(_.airline.id == airline.id)
+            val linkLimit = base.getLinkLimit(airlineCountryTitleOfFromCountry.map(_.title))
+            if (linkCount >= linkLimit) { //then we should prompt warning of over limit
+              val extraCompensation = base.getOvertimeCompensation(linkLimit, linkCount + 1) - base.getOvertimeCompensation(linkLimit, linkCount)
+              warnings.append(s"Exceeding operation capacity of current base. Extra overtime compensation of $$$extraCompensation will be charged per week for this route.")
+            }
+          case None => //should not be none
+      }
+    }
+    warnings.toList
+  }
+
+//  def getVipRoutes() = Action {
+//    Ok(Json.toJson(RouteHistorySource.loadVipRoutes()))
+//  }
+  
+  def getRelatedLinkConsumption(airlineId : Int, linkId : Int, cycleDelta : Int, selfOnly : Boolean) =  AuthenticatedAirline(airlineId) {
+    LinkSource.loadLinkById(linkId, LinkSource.SIMPLE_LOAD) match {
+      case Some(link) => {
+        if (link.airline.id != airlineId) {
+          Forbidden(Json.obj())
+        } else {
+          Ok(Json.toJson(HistoryUtil.loadConsumptionByLink(link, cycleDelta, selfOnly)))
+        }
+      }
+      case None => NotFound(Json.obj())
+    }
+  }
+
+
+
+//  def getLinkHistory(airlineId : Int) = AuthenticatedAirline(airlineId) {
+//    LinkHistorySource.loadWatchedLinkIdByAirline(airlineId) match {
+//      case Some(watchedLinkId) =>
+//        LinkHistorySource.loadLinkHistoryByWatchedLinkId(watchedLinkId) match {
+//          case Some(linkHistory) => Ok(Json.toJson(linkHistory))
+//          case None => Ok(Json.obj())
+//        }
+//      case None => Ok(Json.obj())
+//    }
+//  }
+
+  def setTargetServiceQuality(airlineId : Int) = AuthenticatedAirline(airlineId) { request =>
+    if (request.body.isInstanceOf[AnyContentAsJson]) {
+      Try(request.body.asInstanceOf[AnyContentAsJson].json.\("targetServiceQuality").as[Int]) match {
+        case Success(targetServiceQuality) =>
+          if (targetServiceQuality < 0) {
+            BadRequest("Cannot have negative targetServiceQuality")
+          } else if (targetServiceQuality > 100) {
+            BadRequest(s"Cannot have targetServiceQuality $targetServiceQuality")
+          } else {
+            val airline = request.user
+            airline.setTargetServiceQuality(targetServiceQuality)
+            AirlineSource.saveAirlineInfo(airline, updateBalance = false)
+            Ok(Json.obj("targetServiceQuality" -> JsNumber(targetServiceQuality)))
+          }
+        case Failure(_) =>
+          BadRequest("Cannot Update service funding")
+      }
+
+    } else {
+      BadRequest("Cannot Update service funding")
+    }
+  }
+
+  def updateMaintenanceQuality(airlineId : Int) = AuthenticatedAirline(airlineId) { request =>
+    if (request.body.isInstanceOf[AnyContentAsJson]) {
+      val maintenanceQualityTry = Try(request.body.asInstanceOf[AnyContentAsJson].json.\("maintenanceQuality").as[Int])
+      maintenanceQualityTry match {
+        case Success(maintenanceQuality) =>
+          val airline = request.user
+          airline.setMaintenanceQuality(maintenanceQuality)
+          AirlineSource.saveAirlineInfo(airline, updateBalance = false)
+          Ok(Json.obj("serviceFunding" -> JsNumber(maintenanceQuality)))
+        case Failure(_) =>
+          BadRequest("Cannot Update maintenance quality")
+      }
+
+    } else {
+      BadRequest("Cannot Update maintenance quality")
+    }
+  }
+
+
+  def getLinkComposition(airlineId : Int, linkId : Int) =  AuthenticatedAirline(airlineId) {
+    val consumptionEntries : List[LinkConsumptionHistory]= ConsumptionHistorySource.loadConsumptionByLinkId(linkId)
+    val consumptionByCountry = consumptionEntries.groupBy(_.homeCountryCode).view.mapValues(entries => entries.map(_.passengerCount).sum)
+    val consumptionByPassengerType = consumptionEntries.groupBy(_.passengerType).view.mapValues(entries => entries.map(_.passengerCount).sum)
+    val consumptionByPreferenceType = consumptionEntries.groupBy(_.preferenceType).view.mapValues(entries => entries.map(_.passengerCount).sum)
+
+    var countryJson = Json.arr()
+    consumptionByCountry.foreach {
+      case(countryCode, passengerCount) =>
+        countryByCode.get(countryCode).foreach { country => //just in case the first turn after patch this will be ""
+          countryJson = countryJson.append(Json.obj("countryName" -> country.name, "countryCode" -> countryCode, "passengerCount" -> passengerCount))
+        }
+
+    }
+    var passengerTypeJson = Json.arr()
+    consumptionByPassengerType.foreach {
+      case(passengerType, passengerCount) => passengerTypeJson = passengerTypeJson.append(Json.obj("title" -> getPassengerTypeTitle(passengerType), "passengerCount" -> passengerCount))
+    }
+
+    var preferenceTypeJson = Json.arr()
+    consumptionByPreferenceType.foreach {
+      case(preferenceType, passengerCount) => preferenceTypeJson = preferenceTypeJson.append(Json.obj("title" -> preferenceType.title, "description" -> preferenceType.description, "passengerCount" -> passengerCount))
+    }
+
+    Ok(Json.obj("country" -> countryJson, "passengerType" -> passengerTypeJson, "preferenceType" -> preferenceTypeJson))
+  }
+
+  def getLinkRivalHistory(airlineId : Int, linkId : Int, cycleCount : Int) =  AuthenticatedAirline(airlineId) {
+    var result = Json.obj()
+    //get competitor history
+    LinkSource.loadLinkById(linkId).foreach { link =>
+      //find all link with same from and to
+      val overlappingLinks = LinkSource.loadLinksByAirports(link.from.id, link.to.id) ++ LinkSource.loadLinksByAirports(link.to.id, link.from.id)
+      val rivals = scala.collection.mutable.HashSet[Airline]()
+
+      var overlappingLinksJson = Json.arr()
+      overlappingLinks.filter(_.capacity.total > 0).foreach { overlappingLink => //only work on links that have capacity
+        overlappingLinksJson = overlappingLinksJson.append(Json.toJson(LinkSource.loadLinkConsumptionsByLinkId(overlappingLink.id, cycleCount))(Writes.traversableWrites(MinimumLinkConsumptionWrite)))
+        rivals += overlappingLink.airline
+      }
+
+      result = result + ("overlappingLinks" -> overlappingLinksJson)
+    }
+
+    Ok(result)
+  }
+
+  def getLinkRivalDetails(airlineId : Int, linkId : Int, cycleCount : Int) =  AuthenticatedAirline(airlineId) {
+    var result = Json.obj()
+    //get competitor history
+    LinkSource.loadLinkById(linkId).foreach { link =>
+      //find all link with same from and to
+      val overlappingLinks = LinkSource.loadLinksByAirports(link.from.id, link.to.id) ++ LinkSource.loadLinksByAirports(link.to.id, link.from.id)
+      val rivals = scala.collection.mutable.HashSet[Airline]()
+
+      overlappingLinks.filter(_.capacity.total > 0).foreach { overlappingLink => //only work on links that have capacity
+        rivals += overlappingLink.airline
+      }
+
+      val fromAirportLinks = LinkSource.loadLinksByFromAirport(link.from.id) ++ LinkSource.loadLinksByToAirport(link.from.id)
+      val toAirportLinks =  LinkSource.loadLinksByFromAirport(link.to.id) ++ LinkSource.loadLinksByToAirport(link.to.id)
+
+      val fromAirport = AirportCache.getAirport(link.from.id, fullLoad = true).get
+      val toAirport = AirportCache.getAirport(link.to.id, fullLoad = true).get
+
+      //check the network capacity of rival (including self here)
+      var fromAirportInfo = Json.arr()
+      var toAirportInfo = Json.arr()
+      rivals.foreach { rival => //check alliance
+        val networkAirlineIds : List[Int] =
+          (AllianceSource.loadAllianceMemberByAirline(rival) match {
+            case Some(allianceMember) => AllianceCache.getAlliance(allianceMember.allianceId).get.members.map(_.airline)
+            case None => List(rival)
+          }).map(_.id)
+
+        //now check network capacity on the from Airport
+        val fromAirportAllianceLinks = fromAirportLinks.filter(fromAirportLink => networkAirlineIds.contains(fromAirportLink.airline.id) && fromAirportLink.id != link.id)
+        val toAirportAllianceLinks = toAirportLinks.filter(toAirportLink => networkAirlineIds.contains(toAirportLink.airline.id) && toAirportLink.id != link.id)
+
+        val fromAirportAllianceNetworkCapacity = fromAirportAllianceLinks.foldLeft(LinkClassValues.getInstance()) { (container, link) =>
+          container + link.capacity
+        }
+        val toAirportAllianceNetworkCapacity = toAirportAllianceLinks.foldLeft(LinkClassValues.getInstance()) { (container, link) =>
+          container + link.capacity
+        }
+
+        fromAirportInfo = fromAirportInfo.append(Json.obj("airline" -> rival, "network" -> fromAirportAllianceNetworkCapacity, "awareness" -> fromAirport.getAirlineAwareness(rival.id), "loyalty" -> fromAirport.getAirlineLoyalty(rival.id)))
+        toAirportInfo = toAirportInfo.append(Json.obj("airline" -> rival, "network" -> toAirportAllianceNetworkCapacity, "awareness" -> toAirport.getAirlineAwareness(rival.id), "loyalty" -> toAirport.getAirlineLoyalty(rival.id)))
+      }
+
+      result = result ++ Json.obj("fromAirport" -> fromAirportInfo, "fromAirportCode" -> fromAirport.iata, "fromCity" -> fromAirport.city)
+      result = result ++ Json.obj("toAirport" -> toAirportInfo, "toAirportCode" -> toAirport.iata, "toCity" -> toAirport.city)
+    }
+
+    Ok(result)
+  }
+
+  /**
+    * Loads a pair of aiports, only return Some(fromAirport, toAirport) if BOTH airports are found
+    */
+  def loadAirports(fromAirportId : Int, toAirportId : Int, fullLoad : Boolean = false) : Option[(Airport, Airport)] = {
+    AirportSource.loadAirportById(fromAirportId, fullLoad) match {
+      case Some(fromAirport) =>
+        AirportSource.loadAirportById(toAirportId, fullLoad) match {
+          case Some(toAirport) =>
+            Some(fromAirport, toAirport)
+          case None => None
+        }
+      case None => None
+    }
+  }
+
+  def getLinkNegotiation(airlineId : Int) = AuthenticatedAirline(airlineId)  { implicit request =>
+    val incomingLink = request.body.asInstanceOf[AnyContentAsJson].json.as[Link]
+    val delegatesCount = request.body.asInstanceOf[AnyContentAsJson].json.\("assignedDelegates").as[Int]
+    val existingLinkOption = LinkSource.loadLinkByAirportsAndAirline(incomingLink.from.id, incomingLink.to.id, airlineId)
+    val negotiationInfo = NegotiationUtil.getLinkNegotiationInfo(incomingLink, existingLinkOption, delegatesCount)
+
+    Ok(Json.toJson(negotiationInfo)(NegotiationInfoWrites(incomingLink)))
+  }
+
+
+  val getPassengerTypeTitle = (passengerType : PassengerType.Value) =>  passengerType match {
+    case PassengerType.BUSINESS => "Business"
+    case PassengerType.TOURIST => "Tourist"
+    case PassengerType.OLYMPICS => "Olympics"
+  }
+
+
+
+  class PlanLinkResult(distance : Double, availableAirplanes : List[Airplane])
+  //case class AirplaneWithPlanRouteInfo(airplane : Airplane, duration : Int, maxFrequency : Int, limitingFactor : String, isAssigned : Boolean)
+  case class ModelPlanLinkInfo(model: Model, duration : Int, flightMinutesRequired : Int, isAssigned : Boolean, airplanes : List[(Airplane, Int)])
+
+  private def getMaxFrequencyByAirports(fromAirport : Airport, toAirport : Airport, airline : Airline, existingLink : Option[Link]) : (Int, Int) =  {
+    val airlineId = airline.id
+
+    val existingSlotsByThisLink = existingLink.fold(0)(_.futureFrequency())
+    val maxFrequencyFromAirport : Int = fromAirport.getMaxSlotAssignment(airlineId) - fromAirport.getAirlineSlotAssignment(airlineId) + existingSlotsByThisLink
+    val maxFrequencyToAirport : Int = toAirport.getMaxSlotAssignment(airlineId) - toAirport.getAirlineSlotAssignment(airlineId) + existingSlotsByThisLink
+
+    (maxFrequencyFromAirport, maxFrequencyToAirport)
+  }
+
+
+}
+
+object LinkApplication {
+
+  def getNextAvailableFlightNumber(airline : Airline) : Int = {
+    val flightNumbers = LinkSource.loadFlightNumbers(airline.id)
+
+    val sortedFlightNumbers = flightNumbers.sorted
+
+    var candidate = 1
+    sortedFlightNumbers.foreach { existingNumber =>
+      if (candidate < existingNumber) {
+        return candidate
+      }
+      candidate = existingNumber + 1
+    }
+
+    return candidate
+  }
+
+
+
+}