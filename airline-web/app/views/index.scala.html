--- conflicted
+++ resolved
@@ -2085,10 +2085,6 @@
 	    </div>
 	</div>
 	
-<<<<<<< HEAD
-	
-	<script src="@routes.Assets.versioned("javascripts/chat-popup.js")"></script>	
-=======
 	<!-- airport facility modal -->
 	<div id="facilityModal" class="modal">
 	  <div class="modal-content"  style="width : 400px;">
@@ -2146,8 +2142,7 @@
 	<!-- Modal for loading -->
 	<div class="loadingSpinner"><!-- Place at bottom of page --></div>
 	
-	
->>>>>>> 7f3d4b17
+ 	  <script src="@routes.Assets.versioned("javascripts/chat-popup.js")"></script>	
     <script src="https://maps.googleapis.com/maps/api/js?key=AIzaSyB5XQhzy2XrM95AyfW8f5BeWJiqr-LGXxU&libraries=geometry,drawing&callback=initMap">
 	</script>
 <!-- 	<script src="https://apis.google.com/js/platform.js"></script> -->
