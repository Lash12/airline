name := """airline-web"""

version := "1.0-SNAPSHOT"

lazy val root = (project in file(".")).enablePlugins(PlayScala)

scalaVersion := "2.13.0"

libraryDependencies ++= Seq(
  jdbc,
  ws,
  guice,
  specs2 % Test,
  "com.typesafe.akka" %% "akka-remote" % "2.5.26",
<<<<<<< HEAD
  "default" %% "airline-data" % "2.0",
=======
  "default" %% "airline-data" % "1.3-SNAPSHOT",
>>>>>>> 8630dde8
  "com.google.api-client" % "google-api-client" % "1.30.4",
  "com.google.oauth-client" % "google-oauth-client-jetty" % "1.30.4",
  "com.google.apis" % "google-api-services-gmail" % "v1-rev103-1.25.0",
  "javax.mail" % "javax.mail-api" % "1.6.2",
  "com.sun.mail" % "javax.mail" % "1.6.2"
)

// https://mvnrepository.com/artifact/org.elasticsearch.client/elasticsearch-rest-client
libraryDependencies += "org.elasticsearch.client" % "elasticsearch-rest-high-level-client" % "7.6.2"




resolvers += "scalaz-bintray" at "http://dl.bintray.com/scalaz/releases"

// Play provides two styles of routers, one expects its actions to be injected, the
// other, legacy style, accesses its actions statically.
routesGenerator := InjectedRoutesGenerator<|MERGE_RESOLUTION|>--- conflicted
+++ resolved
@@ -12,11 +12,7 @@
   guice,
   specs2 % Test,
   "com.typesafe.akka" %% "akka-remote" % "2.5.26",
-<<<<<<< HEAD
   "default" %% "airline-data" % "2.0",
-=======
-  "default" %% "airline-data" % "1.3-SNAPSHOT",
->>>>>>> 8630dde8
   "com.google.api-client" % "google-api-client" % "1.30.4",
   "com.google.oauth-client" % "google-oauth-client-jetty" % "1.30.4",
   "com.google.apis" % "google-api-services-gmail" % "v1-rev103-1.25.0",
