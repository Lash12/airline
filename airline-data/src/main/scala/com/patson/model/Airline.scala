package com.patson.model

import com.patson.data._
import com.patson.model.AirlineBaseSpecialization.{DelegateSpecialization, Specialization}

import java.util.{Calendar, Date}
import scala.collection.mutable.ListBuffer

case class Airline(name: String, isGenerated : Boolean = false, var id : Int = 0) extends IdObject {
  val airlineInfo = AirlineInfo(0, 0, 0, 0, 0)
  var allianceId : Option[Int] = None
  var bases : List[AirlineBase] = List.empty

  def setBalance(balance : Long) = {
    airlineInfo.balance = balance
  }

  def setCurrentServiceQuality(serviceQuality : Double) {
    airlineInfo.currentServiceQuality = serviceQuality
  }

  def setTargetServiceQuality(targetServiceQuality : Int) {
    airlineInfo.targetServiceQuality = targetServiceQuality
  }

  def setReputation(reputation : Double) {
    airlineInfo.reputation = reputation
  }

  def setMaintenanceQuality(maintenanceQuality : Double) {
    airlineInfo.maintenanceQuality = maintenanceQuality
  }

  def removeCountryCode() = {
    airlineInfo.countryCode = None
  }

  def setCountryCode(countryCode : String) = {
    airlineInfo.countryCode = Some(countryCode)
  }

  def getCountryCode() = {
    airlineInfo.countryCode
  }

  def setAirlineCode(airlineCode : String) = {
    airlineInfo.airlineCode = airlineCode
  }

  def getAirlineCode() = {
    airlineInfo.airlineCode
  }

  def setSkipTutorial(value : Boolean) = {
    airlineInfo.skipTutorial = value
  }

  def isSkipTutorial = {
    airlineInfo.skipTutorial
  }

  def setInitialized(value : Boolean) = {
    airlineInfo.initialized = value
  }

  def isInitialized = {
    airlineInfo.initialized
  }


  def setAllianceId(allianceId : Int) = {
    this.allianceId = Some(allianceId)
  }

  def getAllianceId() : Option[Int] = {
    allianceId
  }


  def setBases(bases : List[AirlineBase]) {
    this.bases = bases
  }

  //  import FlightCategory._
  //  val getLinkLimit = (flightCategory :FlightCategory.Value) => flightCategory match {
  //      case DOMESTIC => None
  //      case REGIONAL => None
  //      case INTERCONTINENTAL =>
  //        if (airlineGrade.value <= 4) {
  //         Some(0)
  //        } else {
  //          Some((airlineGrade.value - 4) * 3)
  //        }
  //  }


  def airlineGrade : AirlineGrade = {
    val reputation = airlineInfo.reputation
    AirlineGrade.findGrade(reputation)
  }


  def getBases() = bases

  def getHeadQuarter() = bases.find(_.headquarter)

  def getBalance() = airlineInfo.balance

  def getCurrentServiceQuality() = airlineInfo.currentServiceQuality

  def getTargetServiceQuality() : Int = airlineInfo.targetServiceQuality

  def getReputation() = airlineInfo.reputation

  def getMaintenanceQuality() = airlineInfo.maintenanceQuality

  def getDefaultAirlineCode() : String = {
    var code = name.split("\\s+").foldLeft("")((foldString, nameToken) => {
      val firstCharacter = nameToken.charAt(0)
      if (Character.isLetter(firstCharacter)) {
        foldString + firstCharacter.toUpper
      } else {
        foldString
      }
    })

    if (code.length() > 2) {
      code = code.substring(0, 2)
    } else if (code.length() < 2) {
      code = name.substring(0, 2).toUpperCase()
    }
    code
  }

  lazy val slogan = AirlineSource.loadSlogan(id)

  def getDelegateInfo() : DelegateInfo = {
    val busyDelegates = DelegateSource.loadBusyDelegatesByAirline(id)
    val availableCount = delegateCount - busyDelegates.size

    DelegateInfo(availableCount, delegateBoost, busyDelegates)
  }

  val BASE_DELEGATE_COUNT = 5
  val DELEGATE_PER_LEVEL = 3
  lazy val delegateCount = BASE_DELEGATE_COUNT +
    airlineGrade.value * DELEGATE_PER_LEVEL +
    AirlineSource.loadAirlineBasesByAirline(id).flatMap(_.specializations).filter(_.isInstanceOf[DelegateSpecialization]).map(_.asInstanceOf[DelegateSpecialization].delegateBoost).sum +
    delegateBoost
  lazy val delegateBoost = AirlineSource.loadAirlineModifierByAirlineId(id).map { modifier =>
    modifier match {
      case DelegateBoostAirlineModifier(amount, duration, creationCycle) => amount
      case _ => 0
    }
  }.sum
}


case class DelegateInfo(availableCount : Int, boost : Int, busyDelegates: List[BusyDelegate])

case class AirlineInfo(var balance : Long, var currentServiceQuality : Double, var maintenanceQuality : Double, var targetServiceQuality : Int, var reputation : Double, var countryCode : Option[String] = None, var airlineCode : String = "", var skipTutorial : Boolean = false, var initialized : Boolean = false)

object TransactionType extends Enumeration {
  type TransactionType = Value
  val CAPITAL_GAIN, CREATE_LINK = Value
}

object OtherIncomeItemType extends Enumeration {
  type OtherBalanceItemType = Value
  val LOAN_INTEREST, BASE_UPKEEP, OVERTIME_COMPENSATION, SERVICE_INVESTMENT, LOUNGE_UPKEEP, LOUNGE_COST, LOUNGE_INCOME, ASSET_EXPENSE, ASSET_REVENUE, ADVERTISEMENT, DEPRECIATION, FUEL_PROFIT = Value
}

object CashFlowType extends Enumeration {
  type CashFlowType = Value
  val BASE_CONSTRUCTION, BUY_AIRPLANE, SELL_AIRPLANE, CREATE_LINK, FACILITY_CONSTRUCTION, OIL_CONTRACT, ASSET_TRANSACTION = Value
}

object Period extends Enumeration {
  type Period = Value
  val WEEKLY, MONTHLY, YEARLY = Value
}


case class AirlineTransaction(airlineId : Int, transactionType : TransactionType.Value, amount : Long, var cycle : Int = 0)
case class AirlineIncome(airlineId : Int, profit : Long = 0, revenue: Long = 0, expense: Long = 0, links : LinksIncome, transactions : TransactionsIncome, others : OthersIncome, period : Period.Value = Period.WEEKLY, var cycle : Int = 0) {
  /**
   * Current income is expected to be MONTHLY/YEARLY. Adds parameter (WEEKLY income) to this current income object and return a new Airline income with period same as this object but cycle as the parameter
   */
  def update(income2 : AirlineIncome) : AirlineIncome = {
    AirlineIncome(airlineId, 
        profit = profit + income2.profit,
        revenue = revenue + income2.revenue,
        expense = expense + income2.expense,
        links = links.update(income2.links),
        transactions = transactions.update(income2.transactions),
        others = others.update(income2.others),
        period = period,
        cycle = income2.cycle)
  }
}
case class LinksIncome(airlineId : Int, profit : Long = 0, revenue : Long = 0, expense : Long = 0, ticketRevenue: Long = 0, airportFee : Long = 0, fuelCost : Long = 0, crewCost : Long = 0, inflightCost : Long = 0, delayCompensation : Long = 0, maintenanceCost: Long = 0, loungeCost : Long = 0, depreciation : Long = 0, period : Period.Value = Period.WEEKLY, var cycle : Int = 0) {
  def update(income2 : LinksIncome) : LinksIncome = {
    LinksIncome(airlineId, 
        profit = profit + income2.profit,
        revenue = revenue + income2.revenue,
        expense = expense + income2.expense,
        ticketRevenue = ticketRevenue + income2.ticketRevenue,
        airportFee = airportFee + income2.airportFee,
        fuelCost = fuelCost + income2.fuelCost,
        crewCost = crewCost + income2.crewCost,
        inflightCost = inflightCost + income2.inflightCost,
        delayCompensation = delayCompensation + income2.delayCompensation,
        maintenanceCost = maintenanceCost + income2.maintenanceCost,
        loungeCost = loungeCost + income2.loungeCost,
        depreciation = depreciation + income2.depreciation,
        period = period,
        cycle = income2.cycle)
  }
}
case class TransactionsIncome(airlineId : Int, profit : Long = 0, revenue: Long = 0, expense: Long = 0, capitalGain : Long = 0, createLink : Long = 0,  period : Period.Value = Period.WEEKLY, var cycle : Int = 0) {
  def update(income2 : TransactionsIncome) : TransactionsIncome = {
    TransactionsIncome(airlineId, 
        profit = profit + income2.profit,
        revenue = revenue + income2.revenue,
        expense = expense + income2.expense,
        capitalGain = capitalGain + income2.capitalGain,
        createLink = createLink + income2.createLink,
        period = period,
        cycle = income2.cycle)
  }  
}
case class OthersIncome(airlineId : Int, profit : Long = 0, revenue: Long = 0, expense: Long = 0, loanInterest : Long = 0, baseUpkeep : Long = 0, overtimeCompensation : Long = 0, serviceInvestment : Long = 0, advertisement : Long = 0, loungeUpkeep : Long = 0, loungeCost : Long = 0, loungeIncome : Long = 0, assetExpense : Long = 0, assetRevenue : Long = 0, fuelProfit : Long = 0, depreciation : Long = 0, period : Period.Value = Period.WEEKLY, var cycle : Int = 0) {
  def update(income2 : OthersIncome) : OthersIncome = {
    OthersIncome(airlineId, 
        profit = profit + income2.profit,
        revenue = revenue + income2.revenue,
        expense = expense + income2.expense,
        loanInterest = loanInterest + income2.loanInterest,
        baseUpkeep = baseUpkeep + income2.baseUpkeep,
        overtimeCompensation = overtimeCompensation + income2.overtimeCompensation,
        serviceInvestment = serviceInvestment + income2.serviceInvestment,
        advertisement = advertisement + income2.advertisement,
        loungeUpkeep = loungeUpkeep + income2.loungeUpkeep,
        loungeCost = loungeCost + income2.loungeCost,
        loungeIncome = loungeIncome + income2.loungeIncome,
        assetExpense = assetExpense + income2.assetExpense,
        assetRevenue = assetRevenue + income2.assetRevenue,
        fuelProfit = fuelProfit + income2.fuelProfit,
        depreciation = depreciation + income2.depreciation,
        period = period,
        cycle = income2.cycle)
  }    
}


case class AirlineCashFlowItem(airlineId : Int, cashFlowType : CashFlowType.Value, amount : Long, var cycle : Int = 0)
case class AirlineCashFlow(airlineId : Int, cashFlow : Long = 0, operation : Long = 0, loanInterest : Long = 0, loanPrincipal : Long = 0, baseConstruction : Long = 0, buyAirplane : Long = 0, sellAirplane : Long = 0,  createLink : Long = 0, facilityConstruction : Long = 0, oilContract : Long = 0, assetTransactions : Long = 0, period : Period.Value = Period.WEEKLY, var cycle : Int = 0) {
/**
   * Current income is expected to be MONTHLY/YEARLY. Adds parameter (WEEKLY income) to this current income object and return a new Airline income with period same as this object but cycle as the parameter
   */
  def update(cashFlow2 : AirlineCashFlow) : AirlineCashFlow = {
    AirlineCashFlow(airlineId, 
        cashFlow = cashFlow + cashFlow2.cashFlow,
        operation = operation + cashFlow2.operation,
        loanInterest = loanInterest + cashFlow2.loanInterest,
        loanPrincipal = loanPrincipal + cashFlow2.loanPrincipal,
        baseConstruction = baseConstruction + cashFlow2.baseConstruction,
        buyAirplane = buyAirplane + cashFlow2.buyAirplane,
        sellAirplane = sellAirplane + cashFlow2.sellAirplane,
        createLink = createLink + cashFlow2.createLink,
        facilityConstruction = facilityConstruction + cashFlow2.facilityConstruction,
        oilContract = oilContract + cashFlow2.oilContract,
        assetTransactions = assetTransactions + cashFlow2.assetTransactions,
        period = period,
        cycle = cashFlow2.cycle)
  }
}

object Airline {
  def fromId(id : Int) = {
    val airlineWithJustId = Airline("<unknown>")
    airlineWithJustId.id = id
    airlineWithJustId
  }
  val MAX_SERVICE_QUALITY : Double = 100
  val MAX_MAINTENANCE_QUALITY : Double = 100
  val MAX_REPUTATION_BY_PASSENGERS : Double = 100
  val MAX_REPUTATION : Double = 100


  def resetAirline(airlineId : Int, newBalance : Long, resetExtendedInfo : Boolean = false) : Option[Airline] = {
    AirlineSource.loadAirlineById(airlineId, true) match {
      case Some(airline) =>
        LinkSource.deleteLinksByAirlineId(airlineId)//remove all links

        //remove all airplanes
        AirplaneSource.deleteAirplanesByCriteria(List(("owner", airlineId)));

<<<<<<< HEAD
        //remove all assets
        AirportAssetSource.loadAirportAssetsByAirline(airlineId).foreach { asset =>
          AirportAssetSource.deleteAirportAsset(asset.id)
        }

=======
>>>>>>> 811b7a75
        //remove all bases
        airline.getBases().foreach(_.delete)

        //remove all loans
        BankSource.loadLoansByAirline(airlineId).foreach { loan =>
          BankSource.deleteLoan(loan.id)
        }

        //remove all oil contract
        OilSource.deleteOilContractByCriteria(List(("airline", airlineId)))

        airline.getAllianceId().foreach { allianceId =>
          AllianceSource.loadAllianceById(allianceId).foreach { alliance =>
            alliance.members.find(_.airline.id == airline.id).foreach { member =>
              alliance.removeMember(member, true)
            }
          }
        }

        AllianceSource.loadAllianceMemberByAirline(airline).foreach { allianceMember =>
          AllianceSource.deleteAllianceMember(airlineId)
          if (allianceMember.role == AllianceRole.LEADER) { //remove the alliance
            AllianceSource.deleteAlliance(allianceMember.allianceId)
          }
        }


        AirlineSource.deleteReputationBreakdowns(airline.id)

        NegotiationSource.deleteLinkDiscountsByAirline(airline.id)

        airline.setBalance(newBalance)

        //unset country code
        airline.removeCountryCode()
        //unset service investment
        airline.setTargetServiceQuality(0)
        airline.setCurrentServiceQuality(0)

        if (resetExtendedInfo) {
          airline.setReputation(0)
          airline.setInitialized(false)
          AirportSource.deleteAirlineAppealsFromAllAirports(airlineId)
          LoyalistSource.deleteLoyalistsByAirline(airlineId)
        }

        //reset all busy delegates
        DelegateSource.deleteBusyDelegateByCriteria(List(("airline", "=", airlineId)))

        //reset all campaigns, has to be after delegate
        CampaignSource.deleteCampaignsByAirline(airline.id)

        //reset all notice
        NoticeSource.deleteNoticesByAirline(airline.id)

        AirlineSource.saveAirlineInfo(airline)
        println(s"Reset airline - $airline")
        Some(airline)
      case None =>
        None
    }
  }
}

case class AirlineGrade(value : Int, reputationCeiling : Int, description: String) {
  AirlineGrade.addGrade(this)
  val getBaseLimit = {
    if (value <= 2) {
      1
    } else {
      value - 1
    }

  }

  val getModelFamilyLimit =  {
    Math.max(2, Math.min(10, value))
  }
}

object AirlineGrade {
  val allGrades = ListBuffer[AirlineGrade]()
  val NEW = AirlineGrade(1, 20, "New Airline")
  val LOCAL = AirlineGrade(2, 40, "Local Airline")
  val MUNICIPAL = AirlineGrade(3, 60, "Municipal Airline")
  val REGIONAL = AirlineGrade(4, 80, "Regional Airline")
  val CONTINENTAL = AirlineGrade(5, 100, "Continental Airline")
  val LESSER_INTERNATIONAL = AirlineGrade(6, 125, "Lesser International Airline")
  val THIRD_INTERNATIONAL = AirlineGrade(7, 150, "Third-class International Airline")
  val SECOND_INTERNATIONAL = AirlineGrade(8, 175, "Second-class International Airline")
  val MAJOR_INTERNATIONAL = AirlineGrade(9, 200, "Major International Airline")
  val TOP_INTERNATIONAL = AirlineGrade(10, 250, "Top International Airline")
  val TOP_INTERNATIONAL_2 = AirlineGrade(11, 300, "Top International Airline II")
  val TOP_INTERNATIONAL_3 = AirlineGrade(12, 350, "Top International Airline III")
  val TOP_INTERNATIONAL_4 = AirlineGrade(13, 400, "Top International Airline IV")
  val TOP_INTERNATIONAL_5 = AirlineGrade(14, 450, "Top International Airline V")
  val LEGENDARY = AirlineGrade(15, 500, "Legendary Airline")
  val ULTIMATE = AirlineGrade(16, 550, "Ultimate Airline")
  val CELESTIAL = AirlineGrade(17, 600, "Celestial Spaceline")

  def addGrade(grade : AirlineGrade) = {
    allGrades.append(grade)
  }

  def findGrade(reputation : Double) = {
    allGrades.find(_.reputationCeiling > reputation).getOrElse(allGrades.last)
  }
}

object AirlineModifier {
  def fromValues(modifierType : AirlineModifierType.Value, creationCycle : Int, expiryCycle : Option[Int], properties : Map[AirlineModifierPropertyType.Value, Long]) : AirlineModifier = {
    import AirlineModifierType._
    val modifier = modifierType match {
      case NERFED => NerfedAirlineModifier(creationCycle)
      case DELEGATE_BOOST => DelegateBoostAirlineModifier(
        properties(AirlineModifierPropertyType.STRENGTH).toInt,
        properties(AirlineModifierPropertyType.DURATION).toInt,
        creationCycle)
      case BANNER_LOYALTY_BOOST => BannerLoyaltyAirlineModifier(
        properties(AirlineModifierPropertyType.STRENGTH).toInt,
        creationCycle)
    }

    modifier
  }
}



abstract class AirlineModifier(val modifierType : AirlineModifierType.Value, val creationCycle : Int, val expiryCycle : Option[Int], var id : Int = 0) extends IdObject {
  def properties : Map[AirlineModifierPropertyType.Value, Long]
  def isHidden : Boolean //should it be visible to admin only
}

case class NerfedAirlineModifier(override val creationCycle : Int) extends AirlineModifier(AirlineModifierType.NERFED, creationCycle, None) {
  val FULL_EFFECT_DURATION = 300 //completely kicks in after 100 cycles
  val FULL_COST_MULTIPLIER = 1.25
  val costMultiplier = (currentCycle : Int) => {
    val age = currentCycle - creationCycle
    if (age >= FULL_EFFECT_DURATION) {
      FULL_COST_MULTIPLIER
    } else if (age >= 0) {
      1 + age.toDouble / FULL_EFFECT_DURATION * (FULL_COST_MULTIPLIER - 1)
    } else {
      1
    }
  }

  override def properties : Map[AirlineModifierPropertyType.Value, Long] = Map.empty
  override def isHidden = true
}

case class DelegateBoostAirlineModifier(amount : Int, duration : Int, override val creationCycle : Int) extends AirlineModifier(AirlineModifierType.DELEGATE_BOOST, creationCycle, Some(creationCycle + duration)) {
  lazy val internalProperties = Map[AirlineModifierPropertyType.Value, Long](AirlineModifierPropertyType.STRENGTH -> amount , AirlineModifierPropertyType.DURATION -> duration)
  override def properties : Map[AirlineModifierPropertyType.Value, Long] = internalProperties
  override def isHidden = true
}

case class BannerLoyaltyAirlineModifier(amount : Int, override val creationCycle : Int) extends AirlineModifier(AirlineModifierType.BANNER_LOYALTY_BOOST, creationCycle, Some(creationCycle +  10 * 52)) {
  lazy val internalProperties = Map[AirlineModifierPropertyType.Value, Long](AirlineModifierPropertyType.STRENGTH -> amount)
  override def properties : Map[AirlineModifierPropertyType.Value, Long] = internalProperties
  override def isHidden = false
}


object AirlineModifierType extends Enumeration {
  type AirlineModifierType = Value
  val NERFED, DELEGATE_BOOST, BANNER_LOYALTY_BOOST = Value
}

object AirlineModifierPropertyType extends Enumeration {
  type AirlineModifierPropertyType = Value
  val STRENGTH, DURATION = Value
}<|MERGE_RESOLUTION|>--- conflicted
+++ resolved
@@ -296,14 +296,11 @@
         //remove all airplanes
         AirplaneSource.deleteAirplanesByCriteria(List(("owner", airlineId)));
 
-<<<<<<< HEAD
         //remove all assets
         AirportAssetSource.loadAirportAssetsByAirline(airlineId).foreach { asset =>
           AirportAssetSource.deleteAirportAsset(asset.id)
         }
 
-=======
->>>>>>> 811b7a75
         //remove all bases
         airline.getBases().foreach(_.delete)
 
