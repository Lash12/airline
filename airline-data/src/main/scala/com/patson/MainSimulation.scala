--- conflicted
+++ resolved
@@ -27,15 +27,8 @@
   
   def mainFlow() = {
     val actor = actorSystem.actorOf(Props[MainSimulationActor])
-<<<<<<< HEAD
-    val cancellable = actorSystem.scheduler.schedule(Duration.Zero, Duration(CYCLE_DURATION, TimeUnit.SECONDS), actor, Start)
-    while (!cancellable.isCancelled) {
-      Thread.sleep(10000)
-    }
-=======
     actorSystem.scheduler.schedule(Duration.Zero, Duration(CYCLE_DURATION, TimeUnit.SECONDS), actor, Start)
     Await.result(actorSystem.whenTerminated, Duration.Inf)
->>>>>>> 2d00d805
   }
 
 
