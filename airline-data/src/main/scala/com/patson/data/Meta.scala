--- conflicted
+++ resolved
@@ -1,1478 +1,1477 @@
-package com.patson.data
-
-import java.sql.Connection
-import java.sql.DriverManager
-import java.sql.PreparedStatement
-import com.patson.data.Constants._
-import java.util.Properties
-import com.mchange.v2.c3p0.ComboPooledDataSource
-
-object Meta {
-  Class.forName(DB_DRIVER)
-  val dataSource = new ComboPooledDataSource()
-  //    val properties = new Properties()
-  //    properties.put("user", DATABASE_USER);
-  //    properties.put("password", "admin");
-  //DriverManager.getConnection(DATABASE_CONNECTION, properties);    
-  //mysql end
-
-  //dataSource.setProperties(properties)
-  dataSource.setUser(DATABASE_USER)
-  dataSource.setPassword(DATABASE_PASSWORD)
-  dataSource.setJdbcUrl(DATABASE_CONNECTION)
-  dataSource.setMaxPoolSize(100)
-  dataSource.setTestConnectionOnCheckout(true)
-
-  def getConnection(enforceForeignKey: Boolean = true) = {
-
-    //sqlite start
-    //    val config = new SQLiteConfig();
-    //    if (enforceForeignKey) {
-    //      config.enforceForeignKeys(true);
-    //    }
-    //    val properties = config.toProperties()
-    //properties.put("password", "");
-    //sqlite end
-
-    //mysql start
-
-    dataSource.getConnection()
-
-  }
-
-  def resetDatabase = {
-    createSchema()
-  }
-
-
-
-  def createSchema() {
-    val connection = getConnection(false)
-    var statement: PreparedStatement = null
-
-    statement = connection.prepareStatement("SET FOREIGN_KEY_CHECKS = 0")
-    statement.execute()
-    statement.close()
-    
-    statement = connection.prepareStatement("DROP TABLE IF EXISTS " + PASSENGER_HISTORY_TABLE)
-    statement.execute()
-    statement.close()
-    
-    statement = connection.prepareStatement("DROP TABLE IF EXISTS " + CYCLE_TABLE)
-    statement.execute()
-    statement.close()
-
-    statement = connection.prepareStatement("DROP TABLE IF EXISTS " + CITY_TABLE)
-    statement.execute()
-    statement.close()
-    
-    statement = connection.prepareStatement("DROP TABLE IF EXISTS " + COUNTRY_TABLE)
-    statement.execute()
-    statement.close()
-    
-    statement = connection.prepareStatement("DROP TABLE IF EXISTS " + COUNTRY_AIRLINE_RELATIONSHIP_TABLE)
-    statement.execute()
-    statement.close()
-    
-    statement = connection.prepareStatement("DROP TABLE IF EXISTS " + COUNTRY_MUTUAL_RELATIONSHIP_TABLE)
-    statement.execute()
-    statement.close()
-
-    statement = connection.prepareStatement("DROP TABLE IF EXISTS " + AIRLINE_TABLE)
-    statement.execute()
-    statement.close()
-
-    statement = connection.prepareStatement("DROP TABLE IF EXISTS " + AIRLINE_INFO_TABLE)
-    statement.execute()
-    statement.close()
-
-    statement = connection.prepareStatement("DROP TABLE IF EXISTS " + AIRLINE_APPEAL_TABLE)
-    statement.execute()
-    statement.close()
-
-    statement = connection.prepareStatement("DROP TABLE IF EXISTS " + AIRLINE_BASE_TABLE)
-    statement.execute()
-    statement.close()
-
-    statement = connection.prepareStatement("DROP TABLE IF EXISTS " + AIRPORT_CITY_SHARE_TABLE)
-    statement.execute()
-    statement.close()
-
-    statement = connection.prepareStatement("DROP TABLE IF EXISTS " + AIRPORT_FEATURE_TABLE)
-    statement.execute()
-    statement.close()
-    
-    statement = connection.prepareStatement("DROP TABLE IF EXISTS " + AIRPORT_PROJECT_TABLE)
-    statement.execute()
-    statement.close()
-
-    statement = connection.prepareStatement("DROP TABLE IF EXISTS " + AIRPORT_TABLE)
-    statement.execute()
-    statement.close()
-
-    statement = connection.prepareStatement("DROP TABLE IF EXISTS " + LINK_CONSUMPTION_TABLE)
-    statement.execute()
-    statement.close()
-
-    statement = connection.prepareStatement("DROP TABLE IF EXISTS " + LINK_STATISTICS_TABLE)
-    statement.execute()
-    statement.close()
-
-    statement = connection.prepareStatement("DROP TABLE IF EXISTS " + WATCHED_LINK_TABLE)
-    statement.execute()
-    statement.close()
-
-    statement = connection.prepareStatement("DROP TABLE IF EXISTS " + VIP_ROUTE_TABLE)
-    statement.execute()
-    statement.close()
-
-    statement = connection.prepareStatement("DROP TABLE IF EXISTS " + VIP_ROUTE_ENTRY_TABLE)
-    statement.execute()
-    statement.close()
-
-    statement = connection.prepareStatement("DROP TABLE IF EXISTS " + LINK_ASSIGNMENT_TABLE)
-    statement.execute()
-    statement.close()
-
-    statement = connection.prepareStatement("DROP TABLE IF EXISTS " + LINK_TABLE)
-    statement.execute()
-    statement.close()
-
-    statement = connection.prepareStatement("DROP TABLE IF EXISTS " + AIRPLANE_TABLE)
-    statement.execute()
-    statement.close()
-
-    statement = connection.prepareStatement("DROP TABLE IF EXISTS " + AIRPLANE_MODEL_TABLE)
-    statement.execute()
-    statement.close()
-
-    statement = connection.prepareStatement("DROP TABLE IF EXISTS " + USER_TABLE)
-    statement.execute()
-    statement.close()
-
-    statement = connection.prepareStatement("DROP TABLE IF EXISTS " + USER_SECRET_TABLE)
-    statement.execute()
-    statement.close()
-
-    statement = connection.prepareStatement("DROP TABLE IF EXISTS " + USER_AIRLINE_TABLE)
-    statement.execute()
-    statement.close()
-
-    statement = connection.prepareStatement("CREATE TABLE " + CYCLE_TABLE + "(cycle INTEGER PRIMARY KEY)")
-    statement.execute()
-    statement.close()
-
-    statement = connection.prepareStatement("CREATE TABLE " + CITY_TABLE + "(id INTEGER PRIMARY KEY AUTO_INCREMENT, name VARCHAR(256) CHARACTER SET 'utf8', latitude DOUBLE, longitude DOUBLE, country_code VARCHAR(256) CHARACTER SET 'utf8', population INTEGER, income INTEGER)")
-    statement.execute()
-    statement.close()
-    
-    statement = connection.prepareStatement("CREATE TABLE " + COUNTRY_TABLE + "(code CHAR(2) PRIMARY KEY, name VARCHAR(256) CHARACTER SET 'utf8', airport_population INTEGER, income INTEGER, openness INTEGER)")
-    statement.execute()
-    statement.close()
-    
-    statement = connection.prepareStatement("CREATE TABLE " + AIRPORT_TABLE + "( id INTEGER PRIMARY KEY AUTO_INCREMENT, iata VARCHAR(256), icao VARCHAR(256), name VARCHAR(256) CHARACTER SET 'utf8', latitude DOUBLE, longitude DOUBLE, country_code VARCHAR(256), city VARCHAR(256) CHARACTER SET 'utf8', zone VARCHAR(16), airport_size INTEGER, power LONG, population LONG, slots LONG)")
-    statement.execute()
-    statement.close()
-    
-    statement = connection.prepareStatement("CREATE INDEX " + AIRPORT_INDEX_1 + " ON " + AIRPORT_TABLE + "(country_code)")
-    statement.execute()
-    statement.close()
-    
-
-    statement = connection.prepareStatement("CREATE TABLE " + AIRLINE_TABLE + "( id INTEGER PRIMARY KEY AUTO_INCREMENT, name VARCHAR(256), is_generated TINYINT(1))")
-    statement.execute()
-    statement.close()
-    
-    statement = connection.prepareStatement("CREATE TABLE " + COUNTRY_AIRLINE_RELATIONSHIP_TABLE + "(country CHAR(2), airline INTEGER, relationship INTEGER," +
-                                            "PRIMARY KEY (country, airline)," +
-	                                          "FOREIGN KEY(airline) REFERENCES " + AIRLINE_TABLE + "(id) ON DELETE CASCADE ON UPDATE CASCADE," +
-	                                          "FOREIGN KEY(country) REFERENCES " + COUNTRY_TABLE + "(code) ON DELETE CASCADE ON UPDATE CASCADE)")
-    statement.execute()
-    statement.close()
-
-    statement = connection.prepareStatement("CREATE INDEX " + COUNTRY_AIRLINE_RELATIONSHIP_INDEX_1 + " ON " + AIRLINE_TABLE + "(id)")
-    statement.execute()
-    statement.close()
-
-    statement = connection.prepareStatement("CREATE INDEX " + COUNTRY_AIRLINE_RELATIONSHIP_INDEX_2 + " ON " + COUNTRY_TABLE + "(code)")
-    statement.execute()
-    statement.close()
-    
-    statement = connection.prepareStatement("CREATE TABLE " + COUNTRY_MUTUAL_RELATIONSHIP_TABLE + "(country_1 CHAR(2), country_2 CHAR(2), relationship INTEGER," +
-                                            "PRIMARY KEY (country_1, country_2)," +
-                                            "FOREIGN KEY(country_1) REFERENCES " + COUNTRY_TABLE + "(code) ON DELETE CASCADE ON UPDATE CASCADE," +
-                                            "FOREIGN KEY(country_2) REFERENCES " + COUNTRY_TABLE + "(code) ON DELETE CASCADE ON UPDATE CASCADE)")
-    statement.execute()
-    statement.close()
-
-    statement = connection.prepareStatement("CREATE TABLE " + AIRLINE_INFO_TABLE + "(" +
-      "airline INTEGER PRIMARY KEY, " +
-      "balance LONG," +
-      "service_quality DECIMAL(5,2)," +
-      "target_service_quality INTEGER," +
-      "maintenance_quality DECIMAL(5,2)," +
-      "reputation DECIMAL(5,2)," +
-      "country_code CHAR(2)," +
-      "airline_code CHAR(2)," +
-      "color CHAR(7)," +
-      "FOREIGN KEY(airline) REFERENCES " + AIRLINE_TABLE + "(id) ON DELETE CASCADE ON UPDATE CASCADE" +
-      ")")
-
-    statement.execute()
-    statement.close()
-
-    statement = connection.prepareStatement("CREATE TABLE " + AIRLINE_APPEAL_TABLE + "(" +
-      "airport INTEGER, " +
-      "airline INTEGER, " +
-      "loyalty DECIMAL(5,2)," +
-      "awareness DECIMAL(5,2)," +
-      "PRIMARY KEY (airport, airline)," +
-      "FOREIGN KEY(airport) REFERENCES " + AIRPORT_TABLE + "(id) ON DELETE CASCADE ON UPDATE CASCADE," +
-      "FOREIGN KEY(airline) REFERENCES " + AIRLINE_TABLE + "(id) ON DELETE CASCADE ON UPDATE CASCADE" +
-      ")")
-    statement.execute()
-    statement.close()
-
-    statement = connection.prepareStatement("CREATE INDEX " + AIRLINE_APPEAL_INDEX_1 + " ON " + AIRLINE_APPEAL_TABLE + "(airport)")
-    statement.execute()
-    statement.close()
-
-    statement = connection.prepareStatement("CREATE INDEX " + AIRLINE_APPEAL_INDEX_2 + " ON " + AIRLINE_APPEAL_TABLE + "(airline)")
-    statement.execute()
-    statement.close()
-    statement = connection.prepareStatement("CREATE TABLE " + AIRLINE_BASE_TABLE + "(" +
-      "airport INTEGER, " +
-      "airline INTEGER, " +
-      "scale INTEGER," +
-      "founded_cycle INTEGER," +
-      "headquarter INTEGER," +
-      "country CHAR(2) NOT NULL, " +
-      "PRIMARY KEY (airport, airline)," +
-      "FOREIGN KEY(airport) REFERENCES " + AIRPORT_TABLE + "(id) ON DELETE CASCADE ON UPDATE CASCADE," +
-      "FOREIGN KEY(airline) REFERENCES " + AIRLINE_TABLE + "(id) ON DELETE CASCADE ON UPDATE CASCADE," +
-      "FOREIGN KEY(country) REFERENCES " + COUNTRY_TABLE + "(code) ON DELETE CASCADE ON UPDATE CASCADE" +
-      ")")
-    statement.execute()
-    statement.close()
-
-    statement = connection.prepareStatement("CREATE INDEX " + AIRLINE_BASE_INDEX_1 + " ON " + AIRPORT_TABLE + "(id)")
-    statement.execute()
-    statement.close()
-    statement = connection.prepareStatement("CREATE INDEX " + AIRLINE_BASE_INDEX_2 + " ON " + AIRLINE_TABLE + "(id)")
-    statement.execute()
-    statement.close()
-      statement = connection.prepareStatement("CREATE INDEX " + AIRLINE_BASE_INDEX_3 + " ON " + COUNTRY_TABLE + "(code)")
-      statement.execute()
-      statement.close()
-
-      
-    createAirlineTransaction(connection)  
-    createIncome(connection)
-    createAirlineCashFlowItem(connection)
-    createCashFlow(connection)
-    createAirportImage(connection)
-    createLoan(connection)
-    createCountryMarketShare(connection)
-    createCountryAirlineTitle(connection)
-    createAirlineLogo(connection)
-    createAirplaneRenewal(connection)
-    createAirplaneConfiguration(connection)
-    createAlliance(connection)
-    createLounge(connection)
-    createLoungeConsumption(connection)
-    createOil(connection)
-    createLoanInterestRate(connection)
-    createResetUser(connection)
-    createLog(connection)
-    createAlert(connection)
-    createEvent(connection)
-    createSantaClaus(connection)
-    createAirportAirlineBonus(connection)
-    createAirplaneModelFavorite(connection)
-    createAirplaneModelDiscount(connection)
-    createLinkChangeHistory(connection)
-<<<<<<< HEAD
-    createDelegate(connection)
-=======
-    createGoogleResource(connection)
->>>>>>> 727371d5
-
-    statement = connection.prepareStatement("CREATE TABLE " + AIRPORT_CITY_SHARE_TABLE + "(" +
-      "airport INTEGER," +
-      "city INTEGER," +
-      "share DOUBLE," +
-      "PRIMARY KEY (airport, city)," +
-      "FOREIGN KEY(airport) REFERENCES " + AIRPORT_TABLE + "(id) ON DELETE CASCADE ON UPDATE CASCADE," +
-      "FOREIGN KEY(city) REFERENCES " + CITY_TABLE + "(id) ON DELETE CASCADE ON UPDATE CASCADE" +
-      ")")
-    statement.execute()
-    statement.close()
-
-    statement = connection.prepareStatement("CREATE INDEX " + AIRPORT_CITY_SHARE_INDEX_1 + " ON " + AIRPORT_CITY_SHARE_TABLE + "(airport)")
-    statement.execute()
-    statement.close()
-    statement = connection.prepareStatement("CREATE INDEX " + AIRPORT_CITY_SHARE_INDEX_2 + " ON " + AIRPORT_CITY_SHARE_TABLE + "(city)")
-    statement.execute()
-    statement.close()
-
-    statement = connection.prepareStatement("CREATE TABLE " + AIRPORT_FEATURE_TABLE + "(" +
-      "airport INTEGER," +
-      "feature_type VARCHAR(256)," +
-      "strength DOUBLE," +
-      "PRIMARY KEY (airport, feature_type)," +
-      "FOREIGN KEY(airport) REFERENCES " + AIRPORT_TABLE + "(id) ON DELETE CASCADE ON UPDATE CASCADE" +
-      ")")
-    statement.execute()
-    statement.close()
-
-    statement = connection.prepareStatement("CREATE INDEX " + AIRPORT_FEATURE_INDEX_1 + " ON " + AIRPORT_FEATURE_TABLE + "(airport)")
-    statement.execute()
-    statement.close()
-
-    statement = connection.prepareStatement("CREATE TABLE " + AIRPORT_PROJECT_TABLE + "(" +
-      "id INTEGER PRIMARY KEY AUTO_INCREMENT, " +
-      "airport INTEGER," +
-      "project_type VARCHAR(256)," +
-      "project_status VARCHAR(256)," +
-      "progress DOUBLE," +
-      "duration INTEGER," +
-      "level INTEGER," +
-      "FOREIGN KEY(airport) REFERENCES " + AIRPORT_TABLE + "(id) ON DELETE CASCADE ON UPDATE CASCADE" +
-      ")")
-    statement.execute()
-    statement.close()
-
-    statement = connection.prepareStatement("CREATE INDEX " + AIRPORT_PROJECT_INDEX_1 + " ON " + AIRPORT_PROJECT_TABLE + "(airport)")
-    statement.execute()
-    statement.close()
-
-    statement = connection.prepareStatement("CREATE TABLE " + LINK_TABLE + "(" +
-      "id INTEGER PRIMARY KEY AUTO_INCREMENT, " +
-      "from_airport INTEGER, " +
-      "to_airport INTEGER, " +
-      "airline INTEGER, " +
-      "price_economy INTEGER, " +
-      "price_business INTEGER, " +
-      "price_first INTEGER, " +
-      "distance DOUBLE, " +
-      "capacity_economy INTEGER, " +
-      "capacity_business INTEGER, " +
-      "capacity_first INTEGER, " +
-      "quality INTEGER, " +
-      "duration INTEGER, " +
-      "frequency INTEGER," +
-      "flight_type INTEGER," +
-      "flight_number INTEGER," +
-      "last_update DATETIME DEFAULT CURRENT_TIMESTAMP," +
-      "FOREIGN KEY(from_airport) REFERENCES " + AIRPORT_TABLE + "(id) ON DELETE CASCADE ON UPDATE CASCADE," +
-      "FOREIGN KEY(to_airport) REFERENCES " + AIRPORT_TABLE + "(id) ON DELETE CASCADE ON UPDATE CASCADE," +
-      "FOREIGN KEY(airline) REFERENCES " + AIRLINE_TABLE + "(id) ON DELETE CASCADE ON UPDATE CASCADE" +
-      ")")
-    statement.execute()
-    statement.close()
-
-    statement = connection.prepareStatement("CREATE UNIQUE INDEX " + LINK_INDEX_1 + " ON " + LINK_TABLE + "(from_airport, to_airport, airline)")
-    statement.execute()
-    statement.close()
-    statement = connection.prepareStatement("CREATE INDEX " + LINK_INDEX_2 + " ON " + LINK_TABLE + "(from_airport)")
-    statement.execute()
-    statement.close()
-    statement = connection.prepareStatement("CREATE INDEX " + LINK_INDEX_3 + " ON " + LINK_TABLE + "(to_airport)")
-    statement.execute()
-    statement.close()
-    statement = connection.prepareStatement("CREATE INDEX " + LINK_INDEX_4 + " ON " + LINK_TABLE + "(airline)")
-    statement.execute()
-    statement.close()
-
-    statement = connection.prepareStatement("CREATE TABLE " + LINK_CONSUMPTION_TABLE + "(" +
-      "link INTEGER, " +
-      "price_economy INTEGER, " +
-      "price_business INTEGER, " +
-      "price_first INTEGER, " +
-      "capacity_economy INTEGER, " +
-      "capacity_business INTEGER, " +
-      "capacity_first INTEGER, " +
-      "sold_seats_economy INTEGER, " +
-      "sold_seats_business INTEGER, " +
-      "sold_seats_first INTEGER, " +
-      "quality SMALLINT, " +
-      "fuel_cost INTEGER, " +
-      "crew_cost INTEGER, " +
-      "airport_fees INTEGER, " +
-      "inflight_cost INTEGER, " +
-      "delay_compensation INTEGER, " +
-      "maintenance_cost INTEGER, " +
-      "lounge_cost INTEGER, " +
-      "depreciation INTEGER, " +
-      "revenue INTEGER, " +
-      "profit INTEGER, " +
-      "minor_delay_count SMALLINT, " +
-      "major_delay_count SMALLINT, " +
-      "cancellation_count SMALLINT, " +
-      "from_airport INTEGER, " +
-      "to_airport INTEGER, " +
-      "airline INTEGER, " +
-      "distance INTEGER, " +
-      "frequency SMALLINT, " +
-      "duration SMALLINT, " +
-      "flight_type TINYINT, " +
-      "flight_number SMALLINT, " +
-      "airplane_model SMALLINT, " +
-      "raw_quality SMALLINT, " +
-      "cycle INTEGER, " +
-      "PRIMARY KEY (cycle, link))")
-
-    statement.execute()
-    statement.close()
-
-    statement = connection.prepareStatement("CREATE INDEX " + LINK_CONSUMPTION_INDEX_1 + " ON " + LINK_CONSUMPTION_TABLE + "(link)")
-    statement.execute()
-    statement.close()
-
-    statement = connection.prepareStatement("CREATE INDEX " + LINK_CONSUMPTION_INDEX_2 + " ON " + LINK_CONSUMPTION_TABLE + "(airline)")
-    statement.execute()
-    statement.close()
-
-    statement = connection.prepareStatement("CREATE INDEX " + LINK_CONSUMPTION_INDEX_3 + " ON " + LINK_CONSUMPTION_TABLE + "(cycle DESC)")
-    statement.execute()
-    statement.close()
-
-
-//    statement = connection.prepareStatement("CREATE TABLE " + WATCHED_LINK_TABLE + "(" +
-//      "airline INTEGER PRIMARY KEY, " +
-//      "watched_link INTEGER UNIQUE, " +
-//      "FOREIGN KEY(airline) REFERENCES " + AIRLINE_TABLE + "(id) ON DELETE CASCADE ON UPDATE CASCADE)")
-//
-//    statement.execute()
-//    statement.close()
-//
-//    statement = connection.prepareStatement("CREATE TABLE " + LINK_HISTORY_TABLE + "(" +
-//      "watched_link INTEGER, " +
-//      "inverted INTEGER, " +
-//      "related_link INTEGER, " +
-//      "from_airport INTEGER, " +
-//      "to_airport INTEGER, " +
-//      "airline INTEGER, " +
-//      "passenger INTEGER," +
-//      "FOREIGN KEY(watched_link) REFERENCES " + WATCHED_LINK_TABLE + "(watched_link) ON DELETE CASCADE ON UPDATE CASCADE" +
-//      ")")
-//
-//    statement.execute()
-//    statement.close()
-//
-//    statement = connection.prepareStatement("CREATE INDEX " + LINK_HISTORY_INDEX_1 + " ON " + LINK_HISTORY_TABLE + "(watched_link)")
-//    statement.execute()
-//    statement.close()
-
-    //from_airport, to_airport, is_departure, is_destination, passenger_count, cycle
-    statement = connection.prepareStatement("CREATE TABLE " + LINK_STATISTICS_TABLE + "(" +
-      "from_airport INTEGER, " +
-      "to_airport INTEGER, " +
-      "is_departure INTEGER, " +
-      "is_destination INTEGER, " +
-      "passenger_count INTEGER, " +
-      "airline INTEGER, " +
-      "cycle INTEGER)")
-    statement.execute()
-    statement.close()
-
-    statement = connection.prepareStatement("CREATE INDEX " + LINK_STATISTICS_INDEX_1 + " ON " + LINK_STATISTICS_TABLE + "(from_airport)")
-    statement.execute()
-    statement.close()
-
-    statement = connection.prepareStatement("CREATE INDEX " + LINK_STATISTICS_INDEX_2 + " ON " + LINK_STATISTICS_TABLE + "(to_airport)")
-    statement.execute()
-    statement.close()
-
-    statement = connection.prepareStatement("CREATE INDEX " + LINK_STATISTICS_INDEX_3 + " ON " + LINK_STATISTICS_TABLE + "(airline)")
-    statement.execute()
-    statement.close()
-
-    statement = connection.prepareStatement("CREATE INDEX " + LINK_STATISTICS_INDEX_4 + " ON " + LINK_STATISTICS_TABLE + "(cycle)")
-    statement.execute()
-    statement.close()
-
-    statement = connection.prepareStatement("CREATE TABLE " + VIP_ROUTE_TABLE + "(" +
-      "id INTEGER PRIMARY KEY AUTO_INCREMENT, " +
-      "cycle INTEGER)")
-    statement.execute()
-    statement.close()
-
-    statement = connection.prepareStatement("CREATE TABLE " + VIP_ROUTE_ENTRY_TABLE + "(" +
-      "route INTEGER," +
-      "from_airport INTEGER ," +
-      "to_airport INTEGER ," +
-      "airline INTEGER," +
-      "FOREIGN KEY(route) REFERENCES " + VIP_ROUTE_TABLE + "(id) ON DELETE CASCADE ON UPDATE CASCADE" +
-      ")")
-    statement.execute()
-    statement.close()
-
-    statement = connection.prepareStatement("CREATE TABLE " + LINK_ASSIGNMENT_TABLE + "(" +
-      //"id INTEGER PRIMARY KEY AUTO_INCREMENT, " +
-      "link INTEGER, " +
-      "airplane INTEGER, " +
-      "frequency INTEGER, " +
-      "flight_minutes INTEGER, " +
-      "PRIMARY KEY (link, airplane)," +
-      "FOREIGN KEY(link) REFERENCES " + LINK_TABLE + "(id) ON DELETE CASCADE ON UPDATE CASCADE," +
-      "FOREIGN KEY(airplane) REFERENCES " + AIRPLANE_TABLE + "(id) ON DELETE CASCADE ON UPDATE CASCADE" +
-      ")")
-    statement.execute()
-    statement.close()
-
-    statement = connection.prepareStatement("CREATE INDEX " + LINK_ASSIGNMENT_INDEX_1 + " ON " + LINK_ASSIGNMENT_TABLE + "(link)")
-    statement.execute()
-    statement.close()
-
-    statement = connection.prepareStatement("CREATE INDEX " + LINK_ASSIGNMENT_INDEX_2 + " ON " + LINK_ASSIGNMENT_TABLE + "(airplane)")
-    statement.execute()
-    statement.close()
-
-    statement = connection.prepareStatement("CREATE TABLE " + AIRPLANE_MODEL_TABLE + "(" +
-      "id INTEGER PRIMARY KEY AUTO_INCREMENT, " +
-      "name VARCHAR(256), " +
-      "family VARCHAR(256), " +
-      "capacity INTEGER, " +
-      "fuel_burn INTEGER, " +
-      "speed INTEGER, " +
-      "fly_range INTEGER, " +
-      "price INTEGER, " +
-      "lifespan INTEGER, " +
-      "construction_time INTEGER, " +
-      "country_code CHAR(2), " +
-      "image_url VARCHAR(256))")
-    statement.execute()
-    statement.close()
-
-    statement = connection.prepareStatement("CREATE TABLE " + AIRPLANE_TABLE + "(" +
-      "id INTEGER PRIMARY KEY AUTO_INCREMENT, " +
-      "model INTEGER, " +
-      "owner INTEGER, " +
-      "constructed_cycle INTEGER, " +
-      "purchased_cycle INTEGER, " +
-      "airplane_condition DECIMAL(7,4), " +
-      "depreciation_rate INTEGER, " +
-      "value INTEGER," +
-      "is_sold TINYINT(1)," +
-      "dealer_ratio DECIMAL(3,2)," +
-      "home INTEGER," +
-      "FOREIGN KEY(model) REFERENCES " + AIRPLANE_MODEL_TABLE + "(id) ON DELETE CASCADE ON UPDATE CASCADE," +
-      "FOREIGN KEY(owner) REFERENCES " + AIRLINE_TABLE + "(id) ON DELETE CASCADE ON UPDATE CASCADE" +
-      ")")
-
-    statement.execute()
-    statement.close()
-
-    statement = connection.prepareStatement("CREATE INDEX " + AIRPLANE_INDEX_1 + " ON " + AIRPLANE_TABLE + "(owner)")
-    statement.execute()
-    statement.close()
-
-    statement = connection.prepareStatement("CREATE INDEX " + AIRPLANE_INDEX_2 + " ON " + AIRPLANE_TABLE + "(model)")
-    statement.execute()
-    statement.close()
-
-    statement = connection.prepareStatement("CREATE TABLE " + USER_TABLE + "(" +
-      "id INTEGER PRIMARY KEY AUTO_INCREMENT, " +
-      "user_name VARCHAR(100) UNIQUE, " +
-      "email VARCHAR(256) NOT NULL, " +
-      "status  VARCHAR(256) NOT NULL, " +
-      "creation_time DATETIME DEFAULT CURRENT_TIMESTAMP, " +
-      "level INTEGER NOT NULL DEFAULT 0, " +
-      "last_active DATETIME DEFAULT CURRENT_TIMESTAMP)")
-    statement.execute()
-    statement.close()
-
-    statement = connection.prepareStatement("CREATE TABLE " + USER_SECRET_TABLE + "(" +
-      "user_name VARCHAR(100) PRIMARY KEY," +
-      "digest VARCHAR(32) NOT NULL, " +
-      "salt VARCHAR(32) NOT NULL," +
-      "FOREIGN KEY(user_name) REFERENCES " + USER_TABLE + "(user_name) ON DELETE CASCADE ON UPDATE CASCADE" +
-      ")")
-    statement.execute()
-    statement.close()
-
-    statement = connection.prepareStatement("CREATE TABLE " + USER_AIRLINE_TABLE + "(" +
-      "airline INTEGER PRIMARY KEY," +
-      "user_name VARCHAR(100)," +
-      "FOREIGN KEY(airline) REFERENCES " + AIRLINE_TABLE + "(id) ON DELETE CASCADE ON UPDATE CASCADE," +
-      "FOREIGN KEY(user_name) REFERENCES " + USER_TABLE + "(user_name) ON DELETE CASCADE ON UPDATE CASCADE" +
-      ")")
-    statement.execute()
-    statement.close()
-
-    statement = connection.prepareStatement("CREATE TABLE " + PASSENGER_HISTORY_TABLE + "(" +
-                                            "id INTEGER PRIMARY KEY AUTO_INCREMENT," +
-                                            "passenger_type INTEGER," +
-                                            "passenger_count INTEGER," +
-                                            "route_id INTEGER," +
-                                            "link INTEGER," +
-                                            "link_class VARCHAR(2)," +
-                                            "inverted INTEGER," +
-                                            "home_country VARCHAR(2) NOT NULL DEFAULT ''," +
-                                            "home_airport INT(11)," +
-                                            "destination_airport INT(11)," +
-                                            "preference_type INT(11)" +
-                                            ")")
-
-    statement.execute()
-    statement.close()
-
-    statement = connection.prepareStatement("CREATE INDEX " + PASSENGER_HISTORY_INDEX_1 + " ON " + PASSENGER_HISTORY_TABLE + "(link)")
-    statement.execute()
-    statement.close()
-
-    statement = connection.prepareStatement("CREATE INDEX " + PASSENGER_HISTORY_INDEX_2 + " ON " + PASSENGER_HISTORY_TABLE + "(route_id)")
-    statement.execute()
-    statement.close()
-
-    statement = connection.prepareStatement("CREATE INDEX " + PASSENGER_HISTORY_INDEX_3 + " ON " + PASSENGER_HISTORY_TABLE + "(home_airport, destination_airport)")
-    statement.execute()
-    statement.close()
-
-    connection.close()
-  }
-
-  def createAirlineTransaction(connection : Connection) {
-    var statement = connection.prepareStatement("DROP TABLE IF EXISTS " + AIRLINE_TRANSACTION_TABLE)
-    statement.execute()
-    statement.close()
-
-    statement = connection.prepareStatement("CREATE TABLE " + AIRLINE_TRANSACTION_TABLE + "(" +
-      "airline INTEGER, " +
-      "transaction_type INTEGER, " +
-      "amount LONG," +
-      "cycle INTEGER," +
-      "FOREIGN KEY(airline) REFERENCES " + AIRLINE_TABLE + "(id) ON DELETE CASCADE ON UPDATE CASCADE" +
-      ")")
-    statement.execute()
-    statement.close()
-
-    statement = connection.prepareStatement("CREATE INDEX " + AIRLINE_TRANSACTION_INDEX_1 + " ON " + AIRLINE_TRANSACTION_TABLE + "(airline)")
-    statement.execute()
-    statement.close()
-
-    statement = connection.prepareStatement("CREATE INDEX " + AIRLINE_TRANSACTION_INDEX_2 + " ON " + AIRLINE_TRANSACTION_TABLE + "(cycle)")
-    statement.execute()
-    statement.close()
-  }
-
-  def createAirlineCashFlowItem(connection : Connection) {
-    var statement = connection.prepareStatement("DROP TABLE IF EXISTS " + AIRLINE_CASH_FLOW_ITEM_TABLE)
-    statement.execute()
-    statement.close()
-
-    statement = connection.prepareStatement("CREATE TABLE " + AIRLINE_CASH_FLOW_ITEM_TABLE + "(" +
-      "airline INTEGER, " +
-      "cash_flow_type INTEGER, " +
-      "amount BIGINT(20)," +
-      "cycle INTEGER," +
-      "FOREIGN KEY(airline) REFERENCES " + AIRLINE_TABLE + "(id) ON DELETE CASCADE ON UPDATE CASCADE" +
-      ")")
-    statement.execute()
-    statement.close()
-  }
-
-  def createAirlineLogo(connection : Connection) {
-    var statement = connection.prepareStatement("DROP TABLE IF EXISTS " + AIRLINE_LOGO_TABLE)
-    statement.execute()
-    statement.close()
-
-    statement = connection.prepareStatement("CREATE TABLE " + AIRLINE_LOGO_TABLE + "(" +
-      "airline INTEGER, " +
-      "logo BLOB, " +
-      "PRIMARY KEY (airline)," +
-      "FOREIGN KEY(airline) REFERENCES " + AIRLINE_TABLE + "(id) ON DELETE CASCADE ON UPDATE CASCADE" +
-      ")")
-    statement.execute()
-    statement.close()
-  }
-
-  def createIncome(connection : Connection) {
-    var statement = connection.prepareStatement("DROP TABLE IF EXISTS " + INCOME_TABLE)
-    statement.execute()
-    statement.close()
-
-    statement = connection.prepareStatement("CREATE TABLE " + INCOME_TABLE + "(" +
-      "airline INTEGER, " +
-      "profit LONG, " +
-      "revenue LONG, " +
-      "expense LONG," +
-      "period INTEGER," +
-      "cycle INTEGER," +
-      "PRIMARY KEY (airline, period, cycle)" +
-      ")")
-    statement.execute()
-    statement.close()
-
-    statement = connection.prepareStatement("DROP TABLE IF EXISTS " + LINKS_INCOME_TABLE)
-    statement.execute()
-    statement.close()
-
-    statement = connection.prepareStatement("CREATE TABLE " + LINKS_INCOME_TABLE + "(" +
-      "airline INTEGER, " +
-      "profit LONG, " +
-      "revenue LONG, " +
-      "expense LONG," +
-      "ticket_revenue LONG," +
-      "airport_fee LONG," +
-      "fuel_cost LONG," +
-      "crew_cost LONG," +
-      "inflight_cost LONG," +
-      "delay_compensation LONG," +
-      "maintenance_cost LONG," +
-      "lounge_cost LONG," +
-      "depreciation LONG," +
-      "period INTEGER," +
-      "cycle INTEGER," +
-      "PRIMARY KEY (airline, period, cycle)" +
-      ")")
-    statement.execute()
-    statement.close()
-
-    statement = connection.prepareStatement("DROP TABLE IF EXISTS " + TRANSACTIONS_INCOME_TABLE)
-    statement.execute()
-    statement.close()
-
-    statement = connection.prepareStatement("CREATE TABLE " + TRANSACTIONS_INCOME_TABLE + "(" +
-      "airline INTEGER, " +
-      "profit LONG, " +
-      "revenue LONG, " +
-      "expense LONG, " +
-      "capital_gain LONG," +
-      "create_link LONG," +
-      "period INTEGER," +
-      "cycle INTEGER," +
-      "PRIMARY KEY (airline, period, cycle)" +
-      ")")
-
-    statement.execute()
-    statement.close()
-
-    statement = connection.prepareStatement("DROP TABLE IF EXISTS " + OTHERS_INCOME_TABLE)
-    statement.execute()
-    statement.close()
-
-    statement = connection.prepareStatement("CREATE TABLE " + OTHERS_INCOME_TABLE + "(" +
-      "airline INTEGER, " +
-      "profit LONG, " +
-      "revenue LONG, " +
-      "expense LONG, " +
-      "loan_interest LONG," +
-      "base_upkeep LONG," +
-      "service_investment LONG," +
-      "maintenance_investment LONG," +
-      "advertisement LONG," +
-      "lounge_upkeep LONG, " +
-      "lounge_cost LONG, " +
-      "lounge_income LONG, " +
-      "fuel_profit LONG, " +
-      "depreciation LONG," +
-      "overtime_compensation LONG," +
-      "period INTEGER," +
-      "cycle INTEGER," +
-      "PRIMARY KEY (airline, period, cycle)" +
-      ")")
-    statement.execute()
-    statement.close()
-  }
-
-  def createCashFlow(connection : Connection) {
-    var statement = connection.prepareStatement("DROP TABLE IF EXISTS " + CASH_FLOW_TABLE)
-    statement.execute()
-    statement.close()
-
-    statement = connection.prepareStatement("CREATE TABLE " + CASH_FLOW_TABLE + "(" +
-      "airline INTEGER, " +
-      "cash_flow BIGINT(20), " +
-      "operation BIGINT(20), " +
-      "loan_interest BIGINT(20), " +
-      "loan_principle BIGINT(20)," +
-      "base_construction BIGINT(20), " +
-      "buy_airplane BIGINT(20), " +
-      "sell_airplane BIGINT(20)," +
-      "create_link BIGINT(20), " +
-      "facility_construction BIGINT(20), " +
-      "oil_contract BIGINT(20), " +
-      "period INTEGER," +
-      "cycle INTEGER," +
-      "PRIMARY KEY (airline, period, cycle)" +
-      ")")
-    statement.execute()
-    statement.close()
-  }
-
-  def createAirportImage(connection : Connection) {
-    var statement = connection.prepareStatement("DROP TABLE IF EXISTS " + AIRPORT_IMAGE_TABLE)
-    statement.execute()
-    statement.close()
-
-    statement = connection.prepareStatement("CREATE TABLE " + AIRPORT_IMAGE_TABLE + "(" +
-      "airport INTEGER, " +
-      "city_url VARCHAR(1024), " +
-      "airport_url  VARCHAR(1024), " +
-      "PRIMARY KEY (airport)," +
-      "FOREIGN KEY(airport) REFERENCES " + AIRPORT_TABLE + "(id) ON DELETE CASCADE ON UPDATE CASCADE" +
-      ")")
-    statement.execute()
-    statement.close()
-  }
-
-  def createLoan(connection : Connection) {
-    var statement = connection.prepareStatement("DROP TABLE IF EXISTS " + LOAN_TABLE)
-    statement.execute()
-    statement.close()
-
-    statement = connection.prepareStatement("CREATE TABLE " + LOAN_TABLE + "(" +
-      "id INTEGER PRIMARY KEY AUTO_INCREMENT, " +
-      "airline INTEGER, " +
-      "borrowed_amount LONG, " +
-      "interest LONG, " +
-      "remaining_amount LONG," +
-      "creation_cycle INTEGER," +
-      "loan_term LONG," +
-      "FOREIGN KEY(airline) REFERENCES " + AIRLINE_TABLE + "(id) ON DELETE CASCADE ON UPDATE CASCADE" +
-      ")")
-    statement.execute()
-    statement.close()
-  }
-
-  def createCountryMarketShare(connection : Connection) {
-    var statement = connection.prepareStatement("DROP TABLE IF EXISTS " + COUNTRY_MARKET_SHARE_TABLE)
-    statement.execute()
-    statement.close()
-
-    statement = connection.prepareStatement("CREATE TABLE " + COUNTRY_MARKET_SHARE_TABLE + "(country CHAR(2), airline INTEGER, passenger_count BIGINT(20)," +
-                                            "PRIMARY KEY (country, airline)," +
-                                            "FOREIGN KEY(country) REFERENCES " + COUNTRY_TABLE + "(code) ON DELETE CASCADE ON UPDATE CASCADE," +
-                                            "FOREIGN KEY(airline) REFERENCES " + AIRLINE_TABLE + "(id) ON DELETE CASCADE ON UPDATE CASCADE)")
-    statement.execute()
-    statement.close()
-  }
-
-  def createCountryAirlineTitle(connection : Connection) {
-    var statement = connection.prepareStatement("DROP TABLE IF EXISTS " + COUNTRY_AIRLINE_TITLE_TABLE)
-    statement.execute()
-    statement.close()
-
-    statement = connection.prepareStatement("CREATE TABLE " + COUNTRY_AIRLINE_TITLE_TABLE + "(country CHAR(2), airline INT(11), title TINYINT," +
-      "PRIMARY KEY (country, airline)," +
-      "FOREIGN KEY(country) REFERENCES " + COUNTRY_TABLE + "(code) ON DELETE CASCADE ON UPDATE CASCADE," +
-      "FOREIGN KEY(airline) REFERENCES " + AIRLINE_TABLE + "(id) ON DELETE CASCADE ON UPDATE CASCADE)")
-    statement.execute()
-    statement.close()
-  }
-
-  def createAirplaneRenewal(connection : Connection) {
-    var statement = connection.prepareStatement("CREATE TABLE " + AIRPLANE_RENEWAL_TABLE + "(" +
-      "airline INTEGER, " +
-      "threshold INTEGER, " +
-      "PRIMARY KEY (airline)," +
-      "FOREIGN KEY(airline) REFERENCES " + AIRLINE_TABLE + "(id) ON DELETE CASCADE ON UPDATE CASCADE" +
-      ")")
-    statement.execute()
-    statement.close()
-  }
-
-  def createAirplaneConfiguration(connection : Connection) {
-    var statement = connection.prepareStatement("DROP TABLE IF EXISTS " + AIRPLANE_CONFIGURATION_TABLE)
-    statement.execute()
-    statement.close()
-
-    statement = connection.prepareStatement("DROP TABLE IF EXISTS " + AIRPLANE_CONFIGURATION_TEMPLATE_TABLE)
-    statement.execute()
-    statement.close()
-
-    statement = connection.prepareStatement("CREATE TABLE " + AIRPLANE_CONFIGURATION_TEMPLATE_TABLE + "(" +
-      "id INTEGER PRIMARY KEY AUTO_INCREMENT, " +
-      "airline INTEGER, " +
-      "model INTEGER, " +
-      "economy INTEGER, " +
-      "business INTEGER, " +
-      "first INTEGER, " +
-      "is_default TINYINT(1), " +
-      "FOREIGN KEY(model) REFERENCES " + AIRPLANE_MODEL_TABLE + "(id) ON DELETE CASCADE ON UPDATE CASCADE, " +
-      "FOREIGN KEY(airline) REFERENCES " + AIRLINE_TABLE + "(id) ON DELETE CASCADE ON UPDATE CASCADE" +
-      ")")
-    statement.execute()
-    statement.close()
-
-    statement = connection.prepareStatement("CREATE INDEX " + AIRPLANE_CONFIGURATION_TEMPLATE_INDEX_1 + " ON " + AIRPLANE_CONFIGURATION_TEMPLATE_TABLE + "(airline)")
-    statement.execute()
-    statement.close()
-    statement = connection.prepareStatement("CREATE INDEX " + AIRPLANE_CONFIGURATION_TEMPLATE_INDEX_2 + " ON " + AIRPLANE_CONFIGURATION_TEMPLATE_TABLE + "(model)")
-    statement.execute()
-    statement.close()
-
-
-
-    statement = connection.prepareStatement("CREATE TABLE " + AIRPLANE_CONFIGURATION_TABLE + "(" +
-      "airplane INTEGER, " +
-      "configuration INTEGER, " +
-      "PRIMARY KEY (airplane)," +
-      "FOREIGN KEY(configuration) REFERENCES " + AIRPLANE_CONFIGURATION_TEMPLATE_TABLE + "(id) ON DELETE CASCADE ON UPDATE CASCADE, " +
-      "FOREIGN KEY(airplane) REFERENCES " + AIRPLANE_TABLE + "(id) ON DELETE CASCADE ON UPDATE CASCADE" +
-      ")")
-    statement.execute()
-    statement.close()
-  }
-
-  def createAlliance(connection : Connection) {
-    var statement = connection.prepareStatement("DROP TABLE IF EXISTS " + ALLIANCE_TABLE)
-    statement.execute()
-    statement.close()
-
-    statement = connection.prepareStatement("CREATE TABLE " + ALLIANCE_TABLE + "(" +
-      "id INTEGER PRIMARY KEY AUTO_INCREMENT," +
-      "name VARCHAR(256), " +
-      "creation_cycle INTEGER" +
-      ")")
-    statement.execute()
-
-    statement = connection.prepareStatement("CREATE TABLE " + ALLIANCE_MEMBER_TABLE + "(" +
-      "alliance INTEGER," +
-      "airline INTEGER, " +
-      "role VARCHAR(256), " +
-      "joined_cycle INTEGER, " +
-      "PRIMARY KEY (alliance, airline)," +
-      "FOREIGN KEY(airline) REFERENCES " + AIRLINE_TABLE + "(id) ON DELETE CASCADE ON UPDATE CASCADE, " +
-      "FOREIGN KEY(alliance) REFERENCES " + ALLIANCE_TABLE + "(id) ON DELETE CASCADE ON UPDATE CASCADE" +
-      ")")
-    statement.execute()
-
-    statement = connection.prepareStatement("CREATE TABLE " + ALLIANCE_HISTORY_TABLE + "(" +
-      "id INTEGER PRIMARY KEY AUTO_INCREMENT," +
-      "cycle INTEGER," +
-      "airline INTEGER, " +
-      "alliance_name VARCHAR(256)," +
-      "event VARCHAR(256), " +
-      "FOREIGN KEY(airline) REFERENCES " + AIRLINE_TABLE + "(id) ON DELETE CASCADE ON UPDATE CASCADE" +
-      ")")
-    statement.execute()
-
-
-
-    statement.close()
-  }
-
-  def createLounge(connection : Connection) {
-    var statement = connection.prepareStatement("DROP TABLE IF EXISTS " + LOUNGE_TABLE)
-    statement.execute()
-    statement.close()
-
-    statement = connection.prepareStatement("CREATE TABLE " + LOUNGE_TABLE + "(" +
-      "airport INTEGER, " +
-      "airline INTEGER, " +
-      "name VARCHAR(256), " +
-      "level INTEGER," +
-      "status VARCHAR(16)," +
-      "founded_cycle INTEGER," +
-      "PRIMARY KEY (airport, airline), " +
-      "FOREIGN KEY(airport) REFERENCES " + AIRPORT_TABLE + "(id) ON DELETE CASCADE ON UPDATE CASCADE," +
-      "FOREIGN KEY(airline) REFERENCES " + AIRLINE_TABLE + "(id) ON DELETE CASCADE ON UPDATE CASCADE" +
-      ")")
-    statement.execute()
-    statement.close()
-  }
-
-  def createLoungeConsumption(connection : Connection) {
-    var statement = connection.prepareStatement("DROP TABLE IF EXISTS " + LOUNGE_CONSUMPTION_TABLE)
-    statement.execute()
-    statement.close()
-
-    statement = connection.prepareStatement("CREATE TABLE " + LOUNGE_CONSUMPTION_TABLE + "(" +
-      "airport INTEGER, " +
-      "airline INTEGER, " +
-      "self_visitors INTEGER," +
-      "alliance_visitors INTEGER," +
-      "cycle INTEGER," +
-      "PRIMARY KEY (airport, airline), " +
-      "FOREIGN KEY(airport) REFERENCES " + AIRPORT_TABLE + "(id) ON DELETE CASCADE ON UPDATE CASCADE," +
-      "FOREIGN KEY(airline) REFERENCES " + AIRLINE_TABLE + "(id) ON DELETE CASCADE ON UPDATE CASCADE" +
-      ")")
-    statement.execute()
-    statement.close()
-  }
-
-  def createLog(connection : Connection) {
-    var statement = connection.prepareStatement("DROP TABLE IF EXISTS " + LOG_TABLE)
-    statement.execute()
-    statement.close()
-
-    statement = connection.prepareStatement("CREATE TABLE " + LOG_TABLE + "(" +
-      "airline INTEGER, " +
-      "message VARCHAR(512) CHARACTER SET 'utf8'," +
-      "category INTEGER," +
-      "severity INTEGER," +
-      "cycle INTEGER," +
-      "FOREIGN KEY(airline) REFERENCES " + AIRLINE_TABLE + "(id) ON DELETE CASCADE ON UPDATE CASCADE" +
-      ")")
-    statement.execute()
-    statement.close()
-
-    statement = connection.prepareStatement("CREATE INDEX " + LOG_INDEX_1 + " ON " + LOG_TABLE + "(airline)")
-    statement.execute()
-    statement.close()
-  }
-
-  def createAlert(connection : Connection) {
-    var statement = connection.prepareStatement("DROP TABLE IF EXISTS " + ALERT_TABLE)
-    statement.execute()
-    statement.close()
-
-    statement = connection.prepareStatement("CREATE TABLE " + ALERT_TABLE + "(" +
-      "id INTEGER PRIMARY KEY AUTO_INCREMENT," +
-      "airline INTEGER, " +
-      "message VARCHAR(512) CHARACTER SET 'utf8'," +
-      "category INTEGER," +
-      "target_id INTEGER," +
-      "duration INTEGER," +
-      "cycle INTEGER," +
-      "FOREIGN KEY(airline) REFERENCES " + AIRLINE_TABLE + "(id) ON DELETE CASCADE ON UPDATE CASCADE" +
-      ")")
-    statement.execute()
-    statement.close()
-
-    statement = connection.prepareStatement("CREATE INDEX " + ALERT_INDEX_1 + " ON " + ALERT_TABLE + "(airline)")
-    statement.execute()
-    statement.close()
-  }
-
-  def createEvent(connection : Connection) {
-    var statement = connection.prepareStatement("DROP TABLE IF EXISTS " + OLYMPIC_CANDIDATE_TABLE)
-    statement.execute()
-    statement.close()
-    statement = connection.prepareStatement("DROP TABLE IF EXISTS " + OLYMPIC_AFFECTED_AIRPORT_TABLE)
-    statement.execute()
-    statement.close()
-    statement = connection.prepareStatement("DROP TABLE IF EXISTS " + OLYMPIC_AIRLINE_VOTE_TABLE)
-    statement.execute()
-    statement.close()
-    statement = connection.prepareStatement("DROP TABLE IF EXISTS " + OLYMPIC_VOTE_ROUND_TABLE)
-    statement.execute()
-    statement.close()
-    statement = connection.prepareStatement("DROP TABLE IF EXISTS " + OLYMPIC_COUNTRY_STATS_TABLE)
-    statement.execute()
-    statement.close()
-    statement = connection.prepareStatement("DROP TABLE IF EXISTS " + OLYMPIC_AIRLINE_STATS_TABLE)
-    statement.execute()
-    statement.close()
-    statement = connection.prepareStatement("DROP TABLE IF EXISTS " + OLYMPIC_AIRLINE_GOAL_TABLE)
-    statement.execute()
-    statement.close()
-    statement = connection.prepareStatement("DROP TABLE IF EXISTS " + EVENT_PICKED_REWARD_TABLE)
-    statement.execute()
-    statement.close()
-    statement = connection.prepareStatement("DROP TABLE IF EXISTS " + EVENT_TABLE)
-    statement.execute()
-    statement.close()
-
-
-    statement = connection.prepareStatement("CREATE TABLE " + EVENT_TABLE + "(" +
-      "id INTEGER PRIMARY KEY AUTO_INCREMENT," +
-      "event_type INTEGER," +
-      "start_cycle INTEGER, " +
-      "duration INTEGER" +
-      ")")
-    statement.execute()
-    statement.close()
-
-    statement = connection.prepareStatement("CREATE TABLE " + OLYMPIC_CANDIDATE_TABLE + "(" +
-      "event INTEGER," +
-      "airport INTEGER," +
-      "PRIMARY KEY (event, airport), " +
-      "FOREIGN KEY(airport) REFERENCES " + AIRPORT_TABLE + "(id) ON DELETE CASCADE ON UPDATE CASCADE," +
-      "FOREIGN KEY(event) REFERENCES " + EVENT_TABLE + "(id) ON DELETE CASCADE ON UPDATE CASCADE" +
-      ")")
-    statement.execute()
-    statement.close()
-
-    statement = connection.prepareStatement("CREATE TABLE " + OLYMPIC_AFFECTED_AIRPORT_TABLE + "(" +
-      "event INTEGER," +
-      "principal_airport INTEGER," +
-      "affected_airport INTEGER," +
-      "PRIMARY KEY (event, principal_airport, affected_airport), " +
-      "FOREIGN KEY(principal_airport) REFERENCES " + AIRPORT_TABLE + "(id) ON DELETE CASCADE ON UPDATE CASCADE," +
-      "FOREIGN KEY(affected_airport) REFERENCES " + AIRPORT_TABLE + "(id) ON DELETE CASCADE ON UPDATE CASCADE," +
-      "FOREIGN KEY(event) REFERENCES " + EVENT_TABLE + "(id) ON DELETE CASCADE ON UPDATE CASCADE" +
-      ")")
-    statement.execute()
-    statement.close()
-
-    statement = connection.prepareStatement("CREATE TABLE " + OLYMPIC_AIRLINE_VOTE_TABLE + "(" +
-      "event INTEGER," +
-      "airline INTEGER," +
-      "airport INTEGER," +
-      "vote_weight INTEGER," +
-      "precedence INTEGER," +
-      "PRIMARY KEY (event, airport, airline), " +
-      "FOREIGN KEY(airport) REFERENCES " + AIRPORT_TABLE + "(id) ON DELETE CASCADE ON UPDATE CASCADE," +
-      "FOREIGN KEY(airline) REFERENCES " + AIRLINE_TABLE + "(id) ON DELETE CASCADE ON UPDATE CASCADE," +
-      "FOREIGN KEY(event) REFERENCES " + EVENT_TABLE + "(id) ON DELETE CASCADE ON UPDATE CASCADE" +
-      ")")
-    statement.execute()
-    statement.close()
-
-
-    statement = connection.prepareStatement("CREATE TABLE " + OLYMPIC_VOTE_ROUND_TABLE + "(" +
-      "event INTEGER," +
-      "airport INTEGER," +
-      "round INTEGER," +
-      "vote INTEGER," +
-      "PRIMARY KEY (event, airport, round), " +
-      "FOREIGN KEY(airport) REFERENCES " + AIRPORT_TABLE + "(id) ON DELETE CASCADE ON UPDATE CASCADE," +
-      "FOREIGN KEY(event) REFERENCES " + EVENT_TABLE + "(id) ON DELETE CASCADE ON UPDATE CASCADE" +
-      ")")
-    statement.execute()
-    statement.close()
-
-    statement = connection.prepareStatement("CREATE TABLE " + OLYMPIC_COUNTRY_STATS_TABLE + "(" +
-      "event INTEGER," +
-      "cycle INTEGER," +
-      "country_code CHAR(2)," +
-      "transported INTEGER," +
-      "total INTEGER," +
-      "PRIMARY KEY (event, cycle, country_code), " +
-      "FOREIGN KEY(country_code) REFERENCES " + COUNTRY_TABLE + "(code) ON DELETE CASCADE ON UPDATE CASCADE," +
-      "FOREIGN KEY(event) REFERENCES " + EVENT_TABLE + "(id) ON DELETE CASCADE ON UPDATE CASCADE" +
-      ")")
-    statement.execute()
-    statement.close()
-
-    statement = connection.prepareStatement("CREATE TABLE " + OLYMPIC_AIRLINE_STATS_TABLE + "(" +
-      "event INTEGER," +
-      "cycle INTEGER," +
-      "airline INTEGER," +
-      "score DECIMAL(15,2)," +
-      "PRIMARY KEY (event, cycle, airline), " +
-      "FOREIGN KEY(airline) REFERENCES " + AIRLINE_TABLE + "(id) ON DELETE CASCADE ON UPDATE CASCADE," +
-      "FOREIGN KEY(event) REFERENCES " + EVENT_TABLE + "(id) ON DELETE CASCADE ON UPDATE CASCADE" +
-      ")")
-    statement.execute()
-    statement.close()
-
-    statement = connection.prepareStatement("CREATE TABLE " + OLYMPIC_AIRLINE_GOAL_TABLE + "(" +
-      "event INTEGER," +
-      "airline INTEGER," +
-      "goal INTEGER," +
-      "PRIMARY KEY (event, airline), " +
-      "FOREIGN KEY(airline) REFERENCES " + AIRLINE_TABLE + "(id) ON DELETE CASCADE ON UPDATE CASCADE," +
-      "FOREIGN KEY(event) REFERENCES " + EVENT_TABLE + "(id) ON DELETE CASCADE ON UPDATE CASCADE" +
-      ")")
-    statement.execute()
-    statement.close()
-
-    statement = connection.prepareStatement("CREATE TABLE " + EVENT_PICKED_REWARD_TABLE + "(" +
-      "event INTEGER," +
-      "airline INTEGER," +
-      "reward_category INTEGER," +
-      "reward_option INTEGER," +
-      "PRIMARY KEY (event, airline, reward_category), " +
-      "FOREIGN KEY(airline) REFERENCES " + AIRLINE_TABLE + "(id) ON DELETE CASCADE ON UPDATE CASCADE," +
-      "FOREIGN KEY(event) REFERENCES " + EVENT_TABLE + "(id) ON DELETE CASCADE ON UPDATE CASCADE" +
-      ")")
-    statement.execute()
-    statement.close()
-  }
-
-  def createAirportAirlineBonus(connection : Connection): Unit = {
-    var statement = connection.prepareStatement("DROP TABLE IF EXISTS " + AIRPORT_AIRLINE_APPEAL_BONUS_TABLE)
-    statement.execute()
-    statement.close()
-
-    //case class AirlineAppealBonus(loyalty : Double, awareness : Double, bonusType: BonusType.Value, expirationCycle : Option[Int])
-    statement = connection.prepareStatement("CREATE TABLE " + AIRPORT_AIRLINE_APPEAL_BONUS_TABLE + "(" +
-      "airline INTEGER," +
-      "airport INTEGER," +
-      "bonus_type INTEGER," +
-      "loyalty_bonus INTEGER, " +
-      "awareness_bonus  INTEGER," +
-      "expiration_cycle INTEGER," +
-      "INDEX " + AIRPORT_AIRLINE_APPEAL_BONUS_INDEX_1 + " (airline,airport,bonus_type)," +
-      "FOREIGN KEY(airport) REFERENCES " + AIRPORT_TABLE + "(id) ON DELETE CASCADE ON UPDATE CASCADE," +
-      "FOREIGN KEY(airline) REFERENCES " + AIRLINE_TABLE + "(id) ON DELETE CASCADE ON UPDATE CASCADE" +
-      ")")
-    statement.execute()
-    statement.close()
-  }
-
-  def createAirplaneModelFavorite(connection : Connection): Unit = {
-    var statement = connection.prepareStatement("DROP TABLE IF EXISTS " + AIRPLANE_MODEL_FAVORITE_TABLE)
-    statement.execute()
-    statement.close()
-
-    statement = connection.prepareStatement("CREATE TABLE " + AIRPLANE_MODEL_FAVORITE_TABLE + "(" +
-      "airline INTEGER PRIMARY KEY," +
-      "model INTEGER," +
-      "start_cycle INTEGER," +
-      "FOREIGN KEY(airline) REFERENCES " + AIRLINE_TABLE + "(id) ON DELETE CASCADE ON UPDATE CASCADE" +
-      ")")
-    statement.execute()
-    statement.close()
-  }
-
-  def createAirplaneModelDiscount(connection : Connection): Unit = {
-    var statement = connection.prepareStatement("DROP TABLE IF EXISTS " + AIRPLANE_MODEL_AIRLINE_DISCOUNT_TABLE)
-    statement.execute()
-    statement.close()
-
-    statement = connection.prepareStatement("CREATE TABLE " + AIRPLANE_MODEL_AIRLINE_DISCOUNT_TABLE + "(" +
-      "airline INTEGER," +
-      "model INTEGER," +
-      "discount DECIMAL(5,2)," +
-      "discount_type INTEGER," +
-      "discount_reason INTEGER," +
-      "expiration_cycle INTEGER," +
-      "PRIMARY KEY (airline, model, discount_type, discount_reason), " +
-      "FOREIGN KEY(model) REFERENCES " + AIRPLANE_MODEL_TABLE + "(id) ON DELETE CASCADE ON UPDATE CASCADE," +
-      "FOREIGN KEY(airline) REFERENCES " + AIRLINE_TABLE + "(id) ON DELETE CASCADE ON UPDATE CASCADE" +
-      ")")
-    statement.execute()
-    statement.close()
-
-    statement = connection.prepareStatement("DROP TABLE IF EXISTS " + AIRPLANE_MODEL_DISCOUNT_TABLE)
-    statement.execute()
-    statement.close()
-
-    statement = connection.prepareStatement("CREATE TABLE " + AIRPLANE_MODEL_DISCOUNT_TABLE + "(" +
-      "model INTEGER," +
-      "discount DECIMAL(5,2)," +
-      "discount_type INTEGER," +
-      "discount_reason INTEGER," +
-      "expiration_cycle INTEGER," +
-      "PRIMARY KEY (model, discount_type, discount_reason), " +
-      "FOREIGN KEY(model) REFERENCES " + AIRPLANE_MODEL_TABLE + "(id) ON DELETE CASCADE ON UPDATE CASCADE" +
-      ")")
-    statement.execute()
-    statement.close()
-  }
-
-
-  def createSantaClaus(connection : Connection) {
-    var statement = connection.prepareStatement("DROP TABLE IF EXISTS " + SANTA_CLAUS_INFO_TABLE)
-    statement.execute()
-    statement.close()
-
-    //case class SantaClausInfo(airport : Airport, airline : Airline, attemptsLeft : Int, guesses : List[SantaClausGuess], found : Boolean, pickedAward : Option[SantaClausAwardType.Value], var id : Int = 0)
-    statement = connection.prepareStatement("CREATE TABLE " + SANTA_CLAUS_INFO_TABLE + "(" +
-      "id INTEGER PRIMARY KEY AUTO_INCREMENT," +
-      "airline INTEGER, " +
-      "airport  INTEGER," +
-      "attempts_left INTEGER," +
-      "found TINYINT(1)," +
-      "picked_award INTEGER," +
-      "FOREIGN KEY(airline) REFERENCES " + AIRLINE_TABLE + "(id) ON DELETE CASCADE ON UPDATE CASCADE" +
-      ")")
-    statement.execute()
-    statement.close()
-
-
-    statement = connection.prepareStatement("DROP TABLE IF EXISTS " + SANTA_CLAUS_GUESS_TABLE)
-    statement.execute()
-    statement.close()
-
-    statement = connection.prepareStatement("CREATE TABLE " + SANTA_CLAUS_GUESS_TABLE + "(" +
-      "id INTEGER PRIMARY KEY AUTO_INCREMENT," +
-      "airline INTEGER, " +
-      "airport  INTEGER," +
-      "FOREIGN KEY(airline) REFERENCES " + AIRLINE_TABLE + "(id) ON DELETE CASCADE ON UPDATE CASCADE" +
-      ")")
-    statement.execute()
-    statement.close()
-
-  }
-
-  def createResetUser(connection : Connection) {
-    var statement = connection.prepareStatement("DROP TABLE IF EXISTS " + RESET_USER_TABLE)
-    statement.execute()
-    statement.close()
-
-    statement = connection.prepareStatement("CREATE TABLE " + RESET_USER_TABLE + "(" +
-      "user_name VARCHAR(100) PRIMARY KEY, " +
-      "token VARCHAR(256) NOT NULL, " +
-      "FOREIGN KEY(user_name) REFERENCES " + USER_TABLE + "(user_name) ON DELETE CASCADE ON UPDATE CASCADE" +
-      ")")
-    statement.execute()
-    statement.close()
-  }
-
-  def createOil(connection : Connection) {
-    //airline, price, volume, cost, start_cycle, duration
-    var statement = connection.prepareStatement("DROP TABLE IF EXISTS " + OIL_CONTRACT_TABLE)
-    statement.execute()
-    statement.close()
-
-    statement = connection.prepareStatement("CREATE TABLE " + OIL_CONTRACT_TABLE + "(" +
-      "id INTEGER PRIMARY KEY AUTO_INCREMENT, " +
-      "airline INTEGER, " +
-      "price DOUBLE, " +
-      "volume INTEGER," +
-      "start_cycle INTEGER," +
-      "duration INTEGER," +
-      "FOREIGN KEY(airline) REFERENCES " + AIRLINE_TABLE + "(id) ON DELETE CASCADE ON UPDATE CASCADE" +
-      ")")
-    statement.execute()
-    statement.close()
-
-    statement = connection.prepareStatement("DROP TABLE IF EXISTS " + OIL_PRICE_TABLE)
-    statement.execute()
-    statement.close()
-
-    statement = connection.prepareStatement("CREATE TABLE " + OIL_PRICE_TABLE + "(" +
-      "price DOUBLE, " +
-      "cycle INTEGER," +
-      "PRIMARY KEY (cycle)" +
-      ")")
-    statement.execute()
-    statement.close()
-
-
-    statement = connection.prepareStatement("DROP TABLE IF EXISTS " + OIL_CONSUMPTION_HISTORY_TABLE)
-    statement.execute()
-    statement.close()
-
-    statement = connection.prepareStatement("CREATE TABLE " + OIL_CONSUMPTION_HISTORY_TABLE + "(" +
-      "id INTEGER PRIMARY KEY AUTO_INCREMENT, " +
-      "airline INTEGER, " +
-      "price DOUBLE, " +
-      "volume INTEGER," +
-      "consumption_type INTEGER," +
-      "cycle INTEGER," +
-      "FOREIGN KEY(airline) REFERENCES " + AIRLINE_TABLE + "(id) ON DELETE CASCADE ON UPDATE CASCADE" +
-      ")")
-    statement.execute()
-    statement.close()
-
-    statement = connection.prepareStatement("DROP TABLE IF EXISTS " + OIL_INVENTORY_POLICY_TABLE)
-    statement.execute()
-    statement.close()
-
-    statement = connection.prepareStatement("CREATE TABLE " + OIL_INVENTORY_POLICY_TABLE + "(" +
-      "airline INTEGER, " +
-      "factor DOUBLE," +
-      "start_cycle INTEGER," +
-      "PRIMARY KEY (airline), " +
-      "FOREIGN KEY(airline) REFERENCES " + AIRLINE_TABLE + "(id) ON DELETE CASCADE ON UPDATE CASCADE" +
-      ")")
-    statement.execute()
-    statement.close()
-  }
-
-  def createLoanInterestRate(connection : Connection) {
-    var statement = connection.prepareStatement("DROP TABLE IF EXISTS " + LOAN_INTEREST_RATE_TABLE)
-    statement.execute()
-    statement.close()
-
-
-    statement = connection.prepareStatement("CREATE TABLE " + LOAN_INTEREST_RATE_TABLE + "(" +
-      "rate DECIMAL(5,2), " +
-      "cycle INTEGER," +
-      "PRIMARY KEY (cycle)" +
-      ")")
-    statement.execute()
-    statement.close()
-  }
-
-
-  def createDelegate(connection : Connection) {
-    var statement = connection.prepareStatement("DROP TABLE IF EXISTS " + BUSY_DELEGATE_TABLE)
-    statement.execute()
-    statement.close()
-
-
-    statement = connection.prepareStatement("CREATE TABLE " + BUSY_DELEGATE_TABLE + "(" +
-      "id INTEGER PRIMARY KEY AUTO_INCREMENT, " +
-      "airline INTEGER, " +
-      "busy_until_cycle INTEGER, " +
-      "FOREIGN KEY(airline) REFERENCES " + AIRLINE_TABLE + "(id) ON DELETE CASCADE ON UPDATE CASCADE" +
-      ")")
-    statement.execute()
-    statement.close()
-  }
-
-
-
-  def createLinkChangeHistory(connection: Connection) = {
-    var statement = connection.prepareStatement("DROP TABLE IF EXISTS " + LINK_CHANGE_HISTORY_TABLE)
-    statement.execute()
-    statement.close()
-
-    statement = connection.prepareStatement("CREATE TABLE " + LINK_CHANGE_HISTORY_TABLE + "(" +
-      "id INTEGER PRIMARY KEY AUTO_INCREMENT," +
-      "link INTEGER, " +
-      "price_economy INTEGER, " +
-      "price_business INTEGER, " +
-      "price_first INTEGER, " +
-      "price_economy_delta INTEGER, " +
-      "price_business_delta INTEGER, " +
-      "price_first_delta INTEGER, " +
-      "capacity_economy INTEGER, " +
-      "capacity_business INTEGER, " +
-      "capacity_first INTEGER, " +
-      "capacity INTEGER, " +
-      "capacity_economy_delta INTEGER, " +
-      "capacity_business_delta INTEGER, " +
-      "capacity_first_delta INTEGER, " +
-      "capacity_delta INTEGER, " +
-      "from_airport INTEGER, " +
-      "to_airport INTEGER, " +
-      "from_country CHAR(2), " +
-      "to_country CHAR(2), " +
-      "from_zone CHAR(2), " +
-      "to_zone CHAR(2), " +
-      "airline INTEGER, " +
-      "alliance INTEGER, " +
-      "frequency SMALLINT, " +
-      "flight_number SMALLINT, " +
-      "airplane_model SMALLINT, " +
-      "raw_quality SMALLINT, " +
-      "cycle INTEGER," +
-      "INDEX " + LINK_CHANGE_HISTORY_INDEX_PREFIX + 1 + " (from_airport)," +
-      "INDEX " + LINK_CHANGE_HISTORY_INDEX_PREFIX + 2 + " (to_airport)," +
-      "INDEX " + LINK_CHANGE_HISTORY_INDEX_PREFIX + 3 + " (capacity_delta)," +
-      "INDEX " + LINK_CHANGE_HISTORY_INDEX_PREFIX + 4 + " (from_country)," +
-      "INDEX " + LINK_CHANGE_HISTORY_INDEX_PREFIX + 5 + " (to_country)," +
-      "INDEX " + LINK_CHANGE_HISTORY_INDEX_PREFIX + 6 + " (from_zone)," +
-      "INDEX " + LINK_CHANGE_HISTORY_INDEX_PREFIX + 7 + " (to_zone)," +
-      "INDEX " + LINK_CHANGE_HISTORY_INDEX_PREFIX + 8 + " (airline)," +
-      "INDEX " + LINK_CHANGE_HISTORY_INDEX_PREFIX + 9 + " (alliance)," +
-      "INDEX " + LINK_CHANGE_HISTORY_INDEX_PREFIX + 10 + " (capacity)," +
-      "INDEX " + LINK_CHANGE_HISTORY_INDEX_PREFIX + 11 + " (cycle)" +
-      ")")
-
-    statement.execute()
-    statement.close()
-  }
-
-  def createGoogleResource(connection: Connection) = {
-    var statement = connection.prepareStatement("DROP TABLE IF EXISTS " + GOOGLE_RESOURCE_TABLE)
-    statement.execute()
-    statement.close()
-
-    statement = connection.prepareStatement("CREATE TABLE " + GOOGLE_RESOURCE_TABLE + "(" +
-      "resource_id INTEGER," +
-      "resource_type INTEGER, " +
-      "url VARCHAR(1024)," +
-      "max_age_deadline BIGINT(20)," +
-      "PRIMARY KEY (resource_id, resource_type)" +
-      ")")
-
-    statement.execute()
-    statement.close()
-  }
-
-  def isTableExist(connection : Connection, tableName : String): Boolean = {
-    val tables = connection.getMetaData.getTables(null, null, tableName, null)
-    tables.next()
-  }
-
-}
-
-
-//     statement = connection.prepareStatement("CREATE TABLE " + AIRPORT_SLOT_ASSIGNMENT_TABLE + "(" + 
-//                                             "airport INTEGER REFERENCES " + AIRPORT_TABLE + "(id) ON DELETE CASCADE ON UPDATE CASCADE, " +
-//                                             "airline INTEGER REFERENCES " + AIRLINE_TABLE + "(id) ON DELETE CASCADE ON UPDATE CASCADE, " +
-//                                             "assignment_value INTEGER," +
-//                                             "PRIMARY KEY (airport, airline))")
-//     statement.execute()
-//     statement.close()
+package com.patson.data
+
+import java.sql.Connection
+import java.sql.DriverManager
+import java.sql.PreparedStatement
+import com.patson.data.Constants._
+import java.util.Properties
+import com.mchange.v2.c3p0.ComboPooledDataSource
+
+object Meta {
+  Class.forName(DB_DRIVER)
+  val dataSource = new ComboPooledDataSource()
+  //    val properties = new Properties()
+  //    properties.put("user", DATABASE_USER);
+  //    properties.put("password", "admin");
+  //DriverManager.getConnection(DATABASE_CONNECTION, properties);    
+  //mysql end
+
+  //dataSource.setProperties(properties)
+  dataSource.setUser(DATABASE_USER)
+  dataSource.setPassword(DATABASE_PASSWORD)
+  dataSource.setJdbcUrl(DATABASE_CONNECTION)
+  dataSource.setMaxPoolSize(100)
+  dataSource.setTestConnectionOnCheckout(true)
+
+  def getConnection(enforceForeignKey: Boolean = true) = {
+
+    //sqlite start
+    //    val config = new SQLiteConfig();
+    //    if (enforceForeignKey) {
+    //      config.enforceForeignKeys(true);
+    //    }
+    //    val properties = config.toProperties()
+    //properties.put("password", "");
+    //sqlite end
+
+    //mysql start
+
+    dataSource.getConnection()
+
+  }
+
+  def resetDatabase = {
+    createSchema()
+  }
+
+
+
+  def createSchema() {
+    val connection = getConnection(false)
+    var statement: PreparedStatement = null
+
+    statement = connection.prepareStatement("SET FOREIGN_KEY_CHECKS = 0")
+    statement.execute()
+    statement.close()
+    
+    statement = connection.prepareStatement("DROP TABLE IF EXISTS " + PASSENGER_HISTORY_TABLE)
+    statement.execute()
+    statement.close()
+    
+    statement = connection.prepareStatement("DROP TABLE IF EXISTS " + CYCLE_TABLE)
+    statement.execute()
+    statement.close()
+
+    statement = connection.prepareStatement("DROP TABLE IF EXISTS " + CITY_TABLE)
+    statement.execute()
+    statement.close()
+    
+    statement = connection.prepareStatement("DROP TABLE IF EXISTS " + COUNTRY_TABLE)
+    statement.execute()
+    statement.close()
+    
+    statement = connection.prepareStatement("DROP TABLE IF EXISTS " + COUNTRY_AIRLINE_RELATIONSHIP_TABLE)
+    statement.execute()
+    statement.close()
+    
+    statement = connection.prepareStatement("DROP TABLE IF EXISTS " + COUNTRY_MUTUAL_RELATIONSHIP_TABLE)
+    statement.execute()
+    statement.close()
+
+    statement = connection.prepareStatement("DROP TABLE IF EXISTS " + AIRLINE_TABLE)
+    statement.execute()
+    statement.close()
+
+    statement = connection.prepareStatement("DROP TABLE IF EXISTS " + AIRLINE_INFO_TABLE)
+    statement.execute()
+    statement.close()
+
+    statement = connection.prepareStatement("DROP TABLE IF EXISTS " + AIRLINE_APPEAL_TABLE)
+    statement.execute()
+    statement.close()
+
+    statement = connection.prepareStatement("DROP TABLE IF EXISTS " + AIRLINE_BASE_TABLE)
+    statement.execute()
+    statement.close()
+
+    statement = connection.prepareStatement("DROP TABLE IF EXISTS " + AIRPORT_CITY_SHARE_TABLE)
+    statement.execute()
+    statement.close()
+
+    statement = connection.prepareStatement("DROP TABLE IF EXISTS " + AIRPORT_FEATURE_TABLE)
+    statement.execute()
+    statement.close()
+    
+    statement = connection.prepareStatement("DROP TABLE IF EXISTS " + AIRPORT_PROJECT_TABLE)
+    statement.execute()
+    statement.close()
+
+    statement = connection.prepareStatement("DROP TABLE IF EXISTS " + AIRPORT_TABLE)
+    statement.execute()
+    statement.close()
+
+    statement = connection.prepareStatement("DROP TABLE IF EXISTS " + LINK_CONSUMPTION_TABLE)
+    statement.execute()
+    statement.close()
+
+    statement = connection.prepareStatement("DROP TABLE IF EXISTS " + LINK_STATISTICS_TABLE)
+    statement.execute()
+    statement.close()
+
+    statement = connection.prepareStatement("DROP TABLE IF EXISTS " + WATCHED_LINK_TABLE)
+    statement.execute()
+    statement.close()
+
+    statement = connection.prepareStatement("DROP TABLE IF EXISTS " + VIP_ROUTE_TABLE)
+    statement.execute()
+    statement.close()
+
+    statement = connection.prepareStatement("DROP TABLE IF EXISTS " + VIP_ROUTE_ENTRY_TABLE)
+    statement.execute()
+    statement.close()
+
+    statement = connection.prepareStatement("DROP TABLE IF EXISTS " + LINK_ASSIGNMENT_TABLE)
+    statement.execute()
+    statement.close()
+
+    statement = connection.prepareStatement("DROP TABLE IF EXISTS " + LINK_TABLE)
+    statement.execute()
+    statement.close()
+
+    statement = connection.prepareStatement("DROP TABLE IF EXISTS " + AIRPLANE_TABLE)
+    statement.execute()
+    statement.close()
+
+    statement = connection.prepareStatement("DROP TABLE IF EXISTS " + AIRPLANE_MODEL_TABLE)
+    statement.execute()
+    statement.close()
+
+    statement = connection.prepareStatement("DROP TABLE IF EXISTS " + USER_TABLE)
+    statement.execute()
+    statement.close()
+
+    statement = connection.prepareStatement("DROP TABLE IF EXISTS " + USER_SECRET_TABLE)
+    statement.execute()
+    statement.close()
+
+    statement = connection.prepareStatement("DROP TABLE IF EXISTS " + USER_AIRLINE_TABLE)
+    statement.execute()
+    statement.close()
+
+    statement = connection.prepareStatement("CREATE TABLE " + CYCLE_TABLE + "(cycle INTEGER PRIMARY KEY)")
+    statement.execute()
+    statement.close()
+
+    statement = connection.prepareStatement("CREATE TABLE " + CITY_TABLE + "(id INTEGER PRIMARY KEY AUTO_INCREMENT, name VARCHAR(256) CHARACTER SET 'utf8', latitude DOUBLE, longitude DOUBLE, country_code VARCHAR(256) CHARACTER SET 'utf8', population INTEGER, income INTEGER)")
+    statement.execute()
+    statement.close()
+    
+    statement = connection.prepareStatement("CREATE TABLE " + COUNTRY_TABLE + "(code CHAR(2) PRIMARY KEY, name VARCHAR(256) CHARACTER SET 'utf8', airport_population INTEGER, income INTEGER, openness INTEGER)")
+    statement.execute()
+    statement.close()
+    
+    statement = connection.prepareStatement("CREATE TABLE " + AIRPORT_TABLE + "( id INTEGER PRIMARY KEY AUTO_INCREMENT, iata VARCHAR(256), icao VARCHAR(256), name VARCHAR(256) CHARACTER SET 'utf8', latitude DOUBLE, longitude DOUBLE, country_code VARCHAR(256), city VARCHAR(256) CHARACTER SET 'utf8', zone VARCHAR(16), airport_size INTEGER, power LONG, population LONG, slots LONG)")
+    statement.execute()
+    statement.close()
+    
+    statement = connection.prepareStatement("CREATE INDEX " + AIRPORT_INDEX_1 + " ON " + AIRPORT_TABLE + "(country_code)")
+    statement.execute()
+    statement.close()
+    
+
+    statement = connection.prepareStatement("CREATE TABLE " + AIRLINE_TABLE + "( id INTEGER PRIMARY KEY AUTO_INCREMENT, name VARCHAR(256), is_generated TINYINT(1))")
+    statement.execute()
+    statement.close()
+    
+    statement = connection.prepareStatement("CREATE TABLE " + COUNTRY_AIRLINE_RELATIONSHIP_TABLE + "(country CHAR(2), airline INTEGER, relationship INTEGER," +
+                                            "PRIMARY KEY (country, airline)," +
+	                                          "FOREIGN KEY(airline) REFERENCES " + AIRLINE_TABLE + "(id) ON DELETE CASCADE ON UPDATE CASCADE," +
+	                                          "FOREIGN KEY(country) REFERENCES " + COUNTRY_TABLE + "(code) ON DELETE CASCADE ON UPDATE CASCADE)")
+    statement.execute()
+    statement.close()
+
+    statement = connection.prepareStatement("CREATE INDEX " + COUNTRY_AIRLINE_RELATIONSHIP_INDEX_1 + " ON " + AIRLINE_TABLE + "(id)")
+    statement.execute()
+    statement.close()
+
+    statement = connection.prepareStatement("CREATE INDEX " + COUNTRY_AIRLINE_RELATIONSHIP_INDEX_2 + " ON " + COUNTRY_TABLE + "(code)")
+    statement.execute()
+    statement.close()
+    
+    statement = connection.prepareStatement("CREATE TABLE " + COUNTRY_MUTUAL_RELATIONSHIP_TABLE + "(country_1 CHAR(2), country_2 CHAR(2), relationship INTEGER," +
+                                            "PRIMARY KEY (country_1, country_2)," +
+                                            "FOREIGN KEY(country_1) REFERENCES " + COUNTRY_TABLE + "(code) ON DELETE CASCADE ON UPDATE CASCADE," +
+                                            "FOREIGN KEY(country_2) REFERENCES " + COUNTRY_TABLE + "(code) ON DELETE CASCADE ON UPDATE CASCADE)")
+    statement.execute()
+    statement.close()
+
+    statement = connection.prepareStatement("CREATE TABLE " + AIRLINE_INFO_TABLE + "(" +
+      "airline INTEGER PRIMARY KEY, " +
+      "balance LONG," +
+      "service_quality DECIMAL(5,2)," +
+      "target_service_quality INTEGER," +
+      "maintenance_quality DECIMAL(5,2)," +
+      "reputation DECIMAL(5,2)," +
+      "country_code CHAR(2)," +
+      "airline_code CHAR(2)," +
+      "color CHAR(7)," +
+      "FOREIGN KEY(airline) REFERENCES " + AIRLINE_TABLE + "(id) ON DELETE CASCADE ON UPDATE CASCADE" +
+      ")")
+
+    statement.execute()
+    statement.close()
+
+    statement = connection.prepareStatement("CREATE TABLE " + AIRLINE_APPEAL_TABLE + "(" +
+      "airport INTEGER, " +
+      "airline INTEGER, " +
+      "loyalty DECIMAL(5,2)," +
+      "awareness DECIMAL(5,2)," +
+      "PRIMARY KEY (airport, airline)," +
+      "FOREIGN KEY(airport) REFERENCES " + AIRPORT_TABLE + "(id) ON DELETE CASCADE ON UPDATE CASCADE," +
+      "FOREIGN KEY(airline) REFERENCES " + AIRLINE_TABLE + "(id) ON DELETE CASCADE ON UPDATE CASCADE" +
+      ")")
+    statement.execute()
+    statement.close()
+
+    statement = connection.prepareStatement("CREATE INDEX " + AIRLINE_APPEAL_INDEX_1 + " ON " + AIRLINE_APPEAL_TABLE + "(airport)")
+    statement.execute()
+    statement.close()
+
+    statement = connection.prepareStatement("CREATE INDEX " + AIRLINE_APPEAL_INDEX_2 + " ON " + AIRLINE_APPEAL_TABLE + "(airline)")
+    statement.execute()
+    statement.close()
+    statement = connection.prepareStatement("CREATE TABLE " + AIRLINE_BASE_TABLE + "(" +
+      "airport INTEGER, " +
+      "airline INTEGER, " +
+      "scale INTEGER," +
+      "founded_cycle INTEGER," +
+      "headquarter INTEGER," +
+      "country CHAR(2) NOT NULL, " +
+      "PRIMARY KEY (airport, airline)," +
+      "FOREIGN KEY(airport) REFERENCES " + AIRPORT_TABLE + "(id) ON DELETE CASCADE ON UPDATE CASCADE," +
+      "FOREIGN KEY(airline) REFERENCES " + AIRLINE_TABLE + "(id) ON DELETE CASCADE ON UPDATE CASCADE," +
+      "FOREIGN KEY(country) REFERENCES " + COUNTRY_TABLE + "(code) ON DELETE CASCADE ON UPDATE CASCADE" +
+      ")")
+    statement.execute()
+    statement.close()
+
+    statement = connection.prepareStatement("CREATE INDEX " + AIRLINE_BASE_INDEX_1 + " ON " + AIRPORT_TABLE + "(id)")
+    statement.execute()
+    statement.close()
+    statement = connection.prepareStatement("CREATE INDEX " + AIRLINE_BASE_INDEX_2 + " ON " + AIRLINE_TABLE + "(id)")
+    statement.execute()
+    statement.close()
+      statement = connection.prepareStatement("CREATE INDEX " + AIRLINE_BASE_INDEX_3 + " ON " + COUNTRY_TABLE + "(code)")
+      statement.execute()
+      statement.close()
+
+      
+    createAirlineTransaction(connection)  
+    createIncome(connection)
+    createAirlineCashFlowItem(connection)
+    createCashFlow(connection)
+    createAirportImage(connection)
+    createLoan(connection)
+    createCountryMarketShare(connection)
+    createCountryAirlineTitle(connection)
+    createAirlineLogo(connection)
+    createAirplaneRenewal(connection)
+    createAirplaneConfiguration(connection)
+    createAlliance(connection)
+    createLounge(connection)
+    createLoungeConsumption(connection)
+    createOil(connection)
+    createLoanInterestRate(connection)
+    createResetUser(connection)
+    createLog(connection)
+    createAlert(connection)
+    createEvent(connection)
+    createSantaClaus(connection)
+    createAirportAirlineBonus(connection)
+    createAirplaneModelFavorite(connection)
+    createAirplaneModelDiscount(connection)
+    createLinkChangeHistory(connection)
+    createGoogleResource(connection)
+    createDelegate(connection)
+
+    statement = connection.prepareStatement("CREATE TABLE " + AIRPORT_CITY_SHARE_TABLE + "(" +
+      "airport INTEGER," +
+      "city INTEGER," +
+      "share DOUBLE," +
+      "PRIMARY KEY (airport, city)," +
+      "FOREIGN KEY(airport) REFERENCES " + AIRPORT_TABLE + "(id) ON DELETE CASCADE ON UPDATE CASCADE," +
+      "FOREIGN KEY(city) REFERENCES " + CITY_TABLE + "(id) ON DELETE CASCADE ON UPDATE CASCADE" +
+      ")")
+    statement.execute()
+    statement.close()
+
+    statement = connection.prepareStatement("CREATE INDEX " + AIRPORT_CITY_SHARE_INDEX_1 + " ON " + AIRPORT_CITY_SHARE_TABLE + "(airport)")
+    statement.execute()
+    statement.close()
+    statement = connection.prepareStatement("CREATE INDEX " + AIRPORT_CITY_SHARE_INDEX_2 + " ON " + AIRPORT_CITY_SHARE_TABLE + "(city)")
+    statement.execute()
+    statement.close()
+
+    statement = connection.prepareStatement("CREATE TABLE " + AIRPORT_FEATURE_TABLE + "(" +
+      "airport INTEGER," +
+      "feature_type VARCHAR(256)," +
+      "strength DOUBLE," +
+      "PRIMARY KEY (airport, feature_type)," +
+      "FOREIGN KEY(airport) REFERENCES " + AIRPORT_TABLE + "(id) ON DELETE CASCADE ON UPDATE CASCADE" +
+      ")")
+    statement.execute()
+    statement.close()
+
+    statement = connection.prepareStatement("CREATE INDEX " + AIRPORT_FEATURE_INDEX_1 + " ON " + AIRPORT_FEATURE_TABLE + "(airport)")
+    statement.execute()
+    statement.close()
+
+    statement = connection.prepareStatement("CREATE TABLE " + AIRPORT_PROJECT_TABLE + "(" +
+      "id INTEGER PRIMARY KEY AUTO_INCREMENT, " +
+      "airport INTEGER," +
+      "project_type VARCHAR(256)," +
+      "project_status VARCHAR(256)," +
+      "progress DOUBLE," +
+      "duration INTEGER," +
+      "level INTEGER," +
+      "FOREIGN KEY(airport) REFERENCES " + AIRPORT_TABLE + "(id) ON DELETE CASCADE ON UPDATE CASCADE" +
+      ")")
+    statement.execute()
+    statement.close()
+
+    statement = connection.prepareStatement("CREATE INDEX " + AIRPORT_PROJECT_INDEX_1 + " ON " + AIRPORT_PROJECT_TABLE + "(airport)")
+    statement.execute()
+    statement.close()
+
+    statement = connection.prepareStatement("CREATE TABLE " + LINK_TABLE + "(" +
+      "id INTEGER PRIMARY KEY AUTO_INCREMENT, " +
+      "from_airport INTEGER, " +
+      "to_airport INTEGER, " +
+      "airline INTEGER, " +
+      "price_economy INTEGER, " +
+      "price_business INTEGER, " +
+      "price_first INTEGER, " +
+      "distance DOUBLE, " +
+      "capacity_economy INTEGER, " +
+      "capacity_business INTEGER, " +
+      "capacity_first INTEGER, " +
+      "quality INTEGER, " +
+      "duration INTEGER, " +
+      "frequency INTEGER," +
+      "flight_type INTEGER," +
+      "flight_number INTEGER," +
+      "last_update DATETIME DEFAULT CURRENT_TIMESTAMP," +
+      "FOREIGN KEY(from_airport) REFERENCES " + AIRPORT_TABLE + "(id) ON DELETE CASCADE ON UPDATE CASCADE," +
+      "FOREIGN KEY(to_airport) REFERENCES " + AIRPORT_TABLE + "(id) ON DELETE CASCADE ON UPDATE CASCADE," +
+      "FOREIGN KEY(airline) REFERENCES " + AIRLINE_TABLE + "(id) ON DELETE CASCADE ON UPDATE CASCADE" +
+      ")")
+    statement.execute()
+    statement.close()
+
+    statement = connection.prepareStatement("CREATE UNIQUE INDEX " + LINK_INDEX_1 + " ON " + LINK_TABLE + "(from_airport, to_airport, airline)")
+    statement.execute()
+    statement.close()
+    statement = connection.prepareStatement("CREATE INDEX " + LINK_INDEX_2 + " ON " + LINK_TABLE + "(from_airport)")
+    statement.execute()
+    statement.close()
+    statement = connection.prepareStatement("CREATE INDEX " + LINK_INDEX_3 + " ON " + LINK_TABLE + "(to_airport)")
+    statement.execute()
+    statement.close()
+    statement = connection.prepareStatement("CREATE INDEX " + LINK_INDEX_4 + " ON " + LINK_TABLE + "(airline)")
+    statement.execute()
+    statement.close()
+
+    statement = connection.prepareStatement("CREATE TABLE " + LINK_CONSUMPTION_TABLE + "(" +
+      "link INTEGER, " +
+      "price_economy INTEGER, " +
+      "price_business INTEGER, " +
+      "price_first INTEGER, " +
+      "capacity_economy INTEGER, " +
+      "capacity_business INTEGER, " +
+      "capacity_first INTEGER, " +
+      "sold_seats_economy INTEGER, " +
+      "sold_seats_business INTEGER, " +
+      "sold_seats_first INTEGER, " +
+      "quality SMALLINT, " +
+      "fuel_cost INTEGER, " +
+      "crew_cost INTEGER, " +
+      "airport_fees INTEGER, " +
+      "inflight_cost INTEGER, " +
+      "delay_compensation INTEGER, " +
+      "maintenance_cost INTEGER, " +
+      "lounge_cost INTEGER, " +
+      "depreciation INTEGER, " +
+      "revenue INTEGER, " +
+      "profit INTEGER, " +
+      "minor_delay_count SMALLINT, " +
+      "major_delay_count SMALLINT, " +
+      "cancellation_count SMALLINT, " +
+      "from_airport INTEGER, " +
+      "to_airport INTEGER, " +
+      "airline INTEGER, " +
+      "distance INTEGER, " +
+      "frequency SMALLINT, " +
+      "duration SMALLINT, " +
+      "flight_type TINYINT, " +
+      "flight_number SMALLINT, " +
+      "airplane_model SMALLINT, " +
+      "raw_quality SMALLINT, " +
+      "cycle INTEGER, " +
+      "PRIMARY KEY (cycle, link))")
+
+    statement.execute()
+    statement.close()
+
+    statement = connection.prepareStatement("CREATE INDEX " + LINK_CONSUMPTION_INDEX_1 + " ON " + LINK_CONSUMPTION_TABLE + "(link)")
+    statement.execute()
+    statement.close()
+
+    statement = connection.prepareStatement("CREATE INDEX " + LINK_CONSUMPTION_INDEX_2 + " ON " + LINK_CONSUMPTION_TABLE + "(airline)")
+    statement.execute()
+    statement.close()
+
+    statement = connection.prepareStatement("CREATE INDEX " + LINK_CONSUMPTION_INDEX_3 + " ON " + LINK_CONSUMPTION_TABLE + "(cycle DESC)")
+    statement.execute()
+    statement.close()
+
+
+//    statement = connection.prepareStatement("CREATE TABLE " + WATCHED_LINK_TABLE + "(" +
+//      "airline INTEGER PRIMARY KEY, " +
+//      "watched_link INTEGER UNIQUE, " +
+//      "FOREIGN KEY(airline) REFERENCES " + AIRLINE_TABLE + "(id) ON DELETE CASCADE ON UPDATE CASCADE)")
+//
+//    statement.execute()
+//    statement.close()
+//
+//    statement = connection.prepareStatement("CREATE TABLE " + LINK_HISTORY_TABLE + "(" +
+//      "watched_link INTEGER, " +
+//      "inverted INTEGER, " +
+//      "related_link INTEGER, " +
+//      "from_airport INTEGER, " +
+//      "to_airport INTEGER, " +
+//      "airline INTEGER, " +
+//      "passenger INTEGER," +
+//      "FOREIGN KEY(watched_link) REFERENCES " + WATCHED_LINK_TABLE + "(watched_link) ON DELETE CASCADE ON UPDATE CASCADE" +
+//      ")")
+//
+//    statement.execute()
+//    statement.close()
+//
+//    statement = connection.prepareStatement("CREATE INDEX " + LINK_HISTORY_INDEX_1 + " ON " + LINK_HISTORY_TABLE + "(watched_link)")
+//    statement.execute()
+//    statement.close()
+
+    //from_airport, to_airport, is_departure, is_destination, passenger_count, cycle
+    statement = connection.prepareStatement("CREATE TABLE " + LINK_STATISTICS_TABLE + "(" +
+      "from_airport INTEGER, " +
+      "to_airport INTEGER, " +
+      "is_departure INTEGER, " +
+      "is_destination INTEGER, " +
+      "passenger_count INTEGER, " +
+      "airline INTEGER, " +
+      "cycle INTEGER)")
+    statement.execute()
+    statement.close()
+
+    statement = connection.prepareStatement("CREATE INDEX " + LINK_STATISTICS_INDEX_1 + " ON " + LINK_STATISTICS_TABLE + "(from_airport)")
+    statement.execute()
+    statement.close()
+
+    statement = connection.prepareStatement("CREATE INDEX " + LINK_STATISTICS_INDEX_2 + " ON " + LINK_STATISTICS_TABLE + "(to_airport)")
+    statement.execute()
+    statement.close()
+
+    statement = connection.prepareStatement("CREATE INDEX " + LINK_STATISTICS_INDEX_3 + " ON " + LINK_STATISTICS_TABLE + "(airline)")
+    statement.execute()
+    statement.close()
+
+    statement = connection.prepareStatement("CREATE INDEX " + LINK_STATISTICS_INDEX_4 + " ON " + LINK_STATISTICS_TABLE + "(cycle)")
+    statement.execute()
+    statement.close()
+
+    statement = connection.prepareStatement("CREATE TABLE " + VIP_ROUTE_TABLE + "(" +
+      "id INTEGER PRIMARY KEY AUTO_INCREMENT, " +
+      "cycle INTEGER)")
+    statement.execute()
+    statement.close()
+
+    statement = connection.prepareStatement("CREATE TABLE " + VIP_ROUTE_ENTRY_TABLE + "(" +
+      "route INTEGER," +
+      "from_airport INTEGER ," +
+      "to_airport INTEGER ," +
+      "airline INTEGER," +
+      "FOREIGN KEY(route) REFERENCES " + VIP_ROUTE_TABLE + "(id) ON DELETE CASCADE ON UPDATE CASCADE" +
+      ")")
+    statement.execute()
+    statement.close()
+
+    statement = connection.prepareStatement("CREATE TABLE " + LINK_ASSIGNMENT_TABLE + "(" +
+      //"id INTEGER PRIMARY KEY AUTO_INCREMENT, " +
+      "link INTEGER, " +
+      "airplane INTEGER, " +
+      "frequency INTEGER, " +
+      "flight_minutes INTEGER, " +
+      "PRIMARY KEY (link, airplane)," +
+      "FOREIGN KEY(link) REFERENCES " + LINK_TABLE + "(id) ON DELETE CASCADE ON UPDATE CASCADE," +
+      "FOREIGN KEY(airplane) REFERENCES " + AIRPLANE_TABLE + "(id) ON DELETE CASCADE ON UPDATE CASCADE" +
+      ")")
+    statement.execute()
+    statement.close()
+
+    statement = connection.prepareStatement("CREATE INDEX " + LINK_ASSIGNMENT_INDEX_1 + " ON " + LINK_ASSIGNMENT_TABLE + "(link)")
+    statement.execute()
+    statement.close()
+
+    statement = connection.prepareStatement("CREATE INDEX " + LINK_ASSIGNMENT_INDEX_2 + " ON " + LINK_ASSIGNMENT_TABLE + "(airplane)")
+    statement.execute()
+    statement.close()
+
+    statement = connection.prepareStatement("CREATE TABLE " + AIRPLANE_MODEL_TABLE + "(" +
+      "id INTEGER PRIMARY KEY AUTO_INCREMENT, " +
+      "name VARCHAR(256), " +
+      "family VARCHAR(256), " +
+      "capacity INTEGER, " +
+      "fuel_burn INTEGER, " +
+      "speed INTEGER, " +
+      "fly_range INTEGER, " +
+      "price INTEGER, " +
+      "lifespan INTEGER, " +
+      "construction_time INTEGER, " +
+      "country_code CHAR(2), " +
+      "image_url VARCHAR(256))")
+    statement.execute()
+    statement.close()
+
+    statement = connection.prepareStatement("CREATE TABLE " + AIRPLANE_TABLE + "(" +
+      "id INTEGER PRIMARY KEY AUTO_INCREMENT, " +
+      "model INTEGER, " +
+      "owner INTEGER, " +
+      "constructed_cycle INTEGER, " +
+      "purchased_cycle INTEGER, " +
+      "airplane_condition DECIMAL(7,4), " +
+      "depreciation_rate INTEGER, " +
+      "value INTEGER," +
+      "is_sold TINYINT(1)," +
+      "dealer_ratio DECIMAL(3,2)," +
+      "home INTEGER," +
+      "FOREIGN KEY(model) REFERENCES " + AIRPLANE_MODEL_TABLE + "(id) ON DELETE CASCADE ON UPDATE CASCADE," +
+      "FOREIGN KEY(owner) REFERENCES " + AIRLINE_TABLE + "(id) ON DELETE CASCADE ON UPDATE CASCADE" +
+      ")")
+
+    statement.execute()
+    statement.close()
+
+    statement = connection.prepareStatement("CREATE INDEX " + AIRPLANE_INDEX_1 + " ON " + AIRPLANE_TABLE + "(owner)")
+    statement.execute()
+    statement.close()
+
+    statement = connection.prepareStatement("CREATE INDEX " + AIRPLANE_INDEX_2 + " ON " + AIRPLANE_TABLE + "(model)")
+    statement.execute()
+    statement.close()
+
+    statement = connection.prepareStatement("CREATE TABLE " + USER_TABLE + "(" +
+      "id INTEGER PRIMARY KEY AUTO_INCREMENT, " +
+      "user_name VARCHAR(100) UNIQUE, " +
+      "email VARCHAR(256) NOT NULL, " +
+      "status  VARCHAR(256) NOT NULL, " +
+      "creation_time DATETIME DEFAULT CURRENT_TIMESTAMP, " +
+      "level INTEGER NOT NULL DEFAULT 0, " +
+      "last_active DATETIME DEFAULT CURRENT_TIMESTAMP)")
+    statement.execute()
+    statement.close()
+
+    statement = connection.prepareStatement("CREATE TABLE " + USER_SECRET_TABLE + "(" +
+      "user_name VARCHAR(100) PRIMARY KEY," +
+      "digest VARCHAR(32) NOT NULL, " +
+      "salt VARCHAR(32) NOT NULL," +
+      "FOREIGN KEY(user_name) REFERENCES " + USER_TABLE + "(user_name) ON DELETE CASCADE ON UPDATE CASCADE" +
+      ")")
+    statement.execute()
+    statement.close()
+
+    statement = connection.prepareStatement("CREATE TABLE " + USER_AIRLINE_TABLE + "(" +
+      "airline INTEGER PRIMARY KEY," +
+      "user_name VARCHAR(100)," +
+      "FOREIGN KEY(airline) REFERENCES " + AIRLINE_TABLE + "(id) ON DELETE CASCADE ON UPDATE CASCADE," +
+      "FOREIGN KEY(user_name) REFERENCES " + USER_TABLE + "(user_name) ON DELETE CASCADE ON UPDATE CASCADE" +
+      ")")
+    statement.execute()
+    statement.close()
+
+    statement = connection.prepareStatement("CREATE TABLE " + PASSENGER_HISTORY_TABLE + "(" +
+                                            "id INTEGER PRIMARY KEY AUTO_INCREMENT," +
+                                            "passenger_type INTEGER," +
+                                            "passenger_count INTEGER," +
+                                            "route_id INTEGER," +
+                                            "link INTEGER," +
+                                            "link_class VARCHAR(2)," +
+                                            "inverted INTEGER," +
+                                            "home_country VARCHAR(2) NOT NULL DEFAULT ''," +
+                                            "home_airport INT(11)," +
+                                            "destination_airport INT(11)," +
+                                            "preference_type INT(11)" +
+                                            ")")
+
+    statement.execute()
+    statement.close()
+
+    statement = connection.prepareStatement("CREATE INDEX " + PASSENGER_HISTORY_INDEX_1 + " ON " + PASSENGER_HISTORY_TABLE + "(link)")
+    statement.execute()
+    statement.close()
+
+    statement = connection.prepareStatement("CREATE INDEX " + PASSENGER_HISTORY_INDEX_2 + " ON " + PASSENGER_HISTORY_TABLE + "(route_id)")
+    statement.execute()
+    statement.close()
+
+    statement = connection.prepareStatement("CREATE INDEX " + PASSENGER_HISTORY_INDEX_3 + " ON " + PASSENGER_HISTORY_TABLE + "(home_airport, destination_airport)")
+    statement.execute()
+    statement.close()
+
+    connection.close()
+  }
+
+  def createAirlineTransaction(connection : Connection) {
+    var statement = connection.prepareStatement("DROP TABLE IF EXISTS " + AIRLINE_TRANSACTION_TABLE)
+    statement.execute()
+    statement.close()
+
+    statement = connection.prepareStatement("CREATE TABLE " + AIRLINE_TRANSACTION_TABLE + "(" +
+      "airline INTEGER, " +
+      "transaction_type INTEGER, " +
+      "amount LONG," +
+      "cycle INTEGER," +
+      "FOREIGN KEY(airline) REFERENCES " + AIRLINE_TABLE + "(id) ON DELETE CASCADE ON UPDATE CASCADE" +
+      ")")
+    statement.execute()
+    statement.close()
+
+    statement = connection.prepareStatement("CREATE INDEX " + AIRLINE_TRANSACTION_INDEX_1 + " ON " + AIRLINE_TRANSACTION_TABLE + "(airline)")
+    statement.execute()
+    statement.close()
+
+    statement = connection.prepareStatement("CREATE INDEX " + AIRLINE_TRANSACTION_INDEX_2 + " ON " + AIRLINE_TRANSACTION_TABLE + "(cycle)")
+    statement.execute()
+    statement.close()
+  }
+
+  def createAirlineCashFlowItem(connection : Connection) {
+    var statement = connection.prepareStatement("DROP TABLE IF EXISTS " + AIRLINE_CASH_FLOW_ITEM_TABLE)
+    statement.execute()
+    statement.close()
+
+    statement = connection.prepareStatement("CREATE TABLE " + AIRLINE_CASH_FLOW_ITEM_TABLE + "(" +
+      "airline INTEGER, " +
+      "cash_flow_type INTEGER, " +
+      "amount BIGINT(20)," +
+      "cycle INTEGER," +
+      "FOREIGN KEY(airline) REFERENCES " + AIRLINE_TABLE + "(id) ON DELETE CASCADE ON UPDATE CASCADE" +
+      ")")
+    statement.execute()
+    statement.close()
+  }
+
+  def createAirlineLogo(connection : Connection) {
+    var statement = connection.prepareStatement("DROP TABLE IF EXISTS " + AIRLINE_LOGO_TABLE)
+    statement.execute()
+    statement.close()
+
+    statement = connection.prepareStatement("CREATE TABLE " + AIRLINE_LOGO_TABLE + "(" +
+      "airline INTEGER, " +
+      "logo BLOB, " +
+      "PRIMARY KEY (airline)," +
+      "FOREIGN KEY(airline) REFERENCES " + AIRLINE_TABLE + "(id) ON DELETE CASCADE ON UPDATE CASCADE" +
+      ")")
+    statement.execute()
+    statement.close()
+  }
+
+  def createIncome(connection : Connection) {
+    var statement = connection.prepareStatement("DROP TABLE IF EXISTS " + INCOME_TABLE)
+    statement.execute()
+    statement.close()
+
+    statement = connection.prepareStatement("CREATE TABLE " + INCOME_TABLE + "(" +
+      "airline INTEGER, " +
+      "profit LONG, " +
+      "revenue LONG, " +
+      "expense LONG," +
+      "period INTEGER," +
+      "cycle INTEGER," +
+      "PRIMARY KEY (airline, period, cycle)" +
+      ")")
+    statement.execute()
+    statement.close()
+
+    statement = connection.prepareStatement("DROP TABLE IF EXISTS " + LINKS_INCOME_TABLE)
+    statement.execute()
+    statement.close()
+
+    statement = connection.prepareStatement("CREATE TABLE " + LINKS_INCOME_TABLE + "(" +
+      "airline INTEGER, " +
+      "profit LONG, " +
+      "revenue LONG, " +
+      "expense LONG," +
+      "ticket_revenue LONG," +
+      "airport_fee LONG," +
+      "fuel_cost LONG," +
+      "crew_cost LONG," +
+      "inflight_cost LONG," +
+      "delay_compensation LONG," +
+      "maintenance_cost LONG," +
+      "lounge_cost LONG," +
+      "depreciation LONG," +
+      "period INTEGER," +
+      "cycle INTEGER," +
+      "PRIMARY KEY (airline, period, cycle)" +
+      ")")
+    statement.execute()
+    statement.close()
+
+    statement = connection.prepareStatement("DROP TABLE IF EXISTS " + TRANSACTIONS_INCOME_TABLE)
+    statement.execute()
+    statement.close()
+
+    statement = connection.prepareStatement("CREATE TABLE " + TRANSACTIONS_INCOME_TABLE + "(" +
+      "airline INTEGER, " +
+      "profit LONG, " +
+      "revenue LONG, " +
+      "expense LONG, " +
+      "capital_gain LONG," +
+      "create_link LONG," +
+      "period INTEGER," +
+      "cycle INTEGER," +
+      "PRIMARY KEY (airline, period, cycle)" +
+      ")")
+
+    statement.execute()
+    statement.close()
+
+    statement = connection.prepareStatement("DROP TABLE IF EXISTS " + OTHERS_INCOME_TABLE)
+    statement.execute()
+    statement.close()
+
+    statement = connection.prepareStatement("CREATE TABLE " + OTHERS_INCOME_TABLE + "(" +
+      "airline INTEGER, " +
+      "profit LONG, " +
+      "revenue LONG, " +
+      "expense LONG, " +
+      "loan_interest LONG," +
+      "base_upkeep LONG," +
+      "service_investment LONG," +
+      "maintenance_investment LONG," +
+      "advertisement LONG," +
+      "lounge_upkeep LONG, " +
+      "lounge_cost LONG, " +
+      "lounge_income LONG, " +
+      "fuel_profit LONG, " +
+      "depreciation LONG," +
+      "overtime_compensation LONG," +
+      "period INTEGER," +
+      "cycle INTEGER," +
+      "PRIMARY KEY (airline, period, cycle)" +
+      ")")
+    statement.execute()
+    statement.close()
+  }
+
+  def createCashFlow(connection : Connection) {
+    var statement = connection.prepareStatement("DROP TABLE IF EXISTS " + CASH_FLOW_TABLE)
+    statement.execute()
+    statement.close()
+
+    statement = connection.prepareStatement("CREATE TABLE " + CASH_FLOW_TABLE + "(" +
+      "airline INTEGER, " +
+      "cash_flow BIGINT(20), " +
+      "operation BIGINT(20), " +
+      "loan_interest BIGINT(20), " +
+      "loan_principle BIGINT(20)," +
+      "base_construction BIGINT(20), " +
+      "buy_airplane BIGINT(20), " +
+      "sell_airplane BIGINT(20)," +
+      "create_link BIGINT(20), " +
+      "facility_construction BIGINT(20), " +
+      "oil_contract BIGINT(20), " +
+      "period INTEGER," +
+      "cycle INTEGER," +
+      "PRIMARY KEY (airline, period, cycle)" +
+      ")")
+    statement.execute()
+    statement.close()
+  }
+
+  def createAirportImage(connection : Connection) {
+    var statement = connection.prepareStatement("DROP TABLE IF EXISTS " + AIRPORT_IMAGE_TABLE)
+    statement.execute()
+    statement.close()
+
+    statement = connection.prepareStatement("CREATE TABLE " + AIRPORT_IMAGE_TABLE + "(" +
+      "airport INTEGER, " +
+      "city_url VARCHAR(1024), " +
+      "airport_url  VARCHAR(1024), " +
+      "PRIMARY KEY (airport)," +
+      "FOREIGN KEY(airport) REFERENCES " + AIRPORT_TABLE + "(id) ON DELETE CASCADE ON UPDATE CASCADE" +
+      ")")
+    statement.execute()
+    statement.close()
+  }
+
+  def createLoan(connection : Connection) {
+    var statement = connection.prepareStatement("DROP TABLE IF EXISTS " + LOAN_TABLE)
+    statement.execute()
+    statement.close()
+
+    statement = connection.prepareStatement("CREATE TABLE " + LOAN_TABLE + "(" +
+      "id INTEGER PRIMARY KEY AUTO_INCREMENT, " +
+      "airline INTEGER, " +
+      "borrowed_amount LONG, " +
+      "interest LONG, " +
+      "remaining_amount LONG," +
+      "creation_cycle INTEGER," +
+      "loan_term LONG," +
+      "FOREIGN KEY(airline) REFERENCES " + AIRLINE_TABLE + "(id) ON DELETE CASCADE ON UPDATE CASCADE" +
+      ")")
+    statement.execute()
+    statement.close()
+  }
+
+  def createCountryMarketShare(connection : Connection) {
+    var statement = connection.prepareStatement("DROP TABLE IF EXISTS " + COUNTRY_MARKET_SHARE_TABLE)
+    statement.execute()
+    statement.close()
+
+    statement = connection.prepareStatement("CREATE TABLE " + COUNTRY_MARKET_SHARE_TABLE + "(country CHAR(2), airline INTEGER, passenger_count BIGINT(20)," +
+                                            "PRIMARY KEY (country, airline)," +
+                                            "FOREIGN KEY(country) REFERENCES " + COUNTRY_TABLE + "(code) ON DELETE CASCADE ON UPDATE CASCADE," +
+                                            "FOREIGN KEY(airline) REFERENCES " + AIRLINE_TABLE + "(id) ON DELETE CASCADE ON UPDATE CASCADE)")
+    statement.execute()
+    statement.close()
+  }
+
+  def createCountryAirlineTitle(connection : Connection) {
+    var statement = connection.prepareStatement("DROP TABLE IF EXISTS " + COUNTRY_AIRLINE_TITLE_TABLE)
+    statement.execute()
+    statement.close()
+
+    statement = connection.prepareStatement("CREATE TABLE " + COUNTRY_AIRLINE_TITLE_TABLE + "(country CHAR(2), airline INT(11), title TINYINT," +
+      "PRIMARY KEY (country, airline)," +
+      "FOREIGN KEY(country) REFERENCES " + COUNTRY_TABLE + "(code) ON DELETE CASCADE ON UPDATE CASCADE," +
+      "FOREIGN KEY(airline) REFERENCES " + AIRLINE_TABLE + "(id) ON DELETE CASCADE ON UPDATE CASCADE)")
+    statement.execute()
+    statement.close()
+  }
+
+  def createAirplaneRenewal(connection : Connection) {
+    var statement = connection.prepareStatement("CREATE TABLE " + AIRPLANE_RENEWAL_TABLE + "(" +
+      "airline INTEGER, " +
+      "threshold INTEGER, " +
+      "PRIMARY KEY (airline)," +
+      "FOREIGN KEY(airline) REFERENCES " + AIRLINE_TABLE + "(id) ON DELETE CASCADE ON UPDATE CASCADE" +
+      ")")
+    statement.execute()
+    statement.close()
+  }
+
+  def createAirplaneConfiguration(connection : Connection) {
+    var statement = connection.prepareStatement("DROP TABLE IF EXISTS " + AIRPLANE_CONFIGURATION_TABLE)
+    statement.execute()
+    statement.close()
+
+    statement = connection.prepareStatement("DROP TABLE IF EXISTS " + AIRPLANE_CONFIGURATION_TEMPLATE_TABLE)
+    statement.execute()
+    statement.close()
+
+    statement = connection.prepareStatement("CREATE TABLE " + AIRPLANE_CONFIGURATION_TEMPLATE_TABLE + "(" +
+      "id INTEGER PRIMARY KEY AUTO_INCREMENT, " +
+      "airline INTEGER, " +
+      "model INTEGER, " +
+      "economy INTEGER, " +
+      "business INTEGER, " +
+      "first INTEGER, " +
+      "is_default TINYINT(1), " +
+      "FOREIGN KEY(model) REFERENCES " + AIRPLANE_MODEL_TABLE + "(id) ON DELETE CASCADE ON UPDATE CASCADE, " +
+      "FOREIGN KEY(airline) REFERENCES " + AIRLINE_TABLE + "(id) ON DELETE CASCADE ON UPDATE CASCADE" +
+      ")")
+    statement.execute()
+    statement.close()
+
+    statement = connection.prepareStatement("CREATE INDEX " + AIRPLANE_CONFIGURATION_TEMPLATE_INDEX_1 + " ON " + AIRPLANE_CONFIGURATION_TEMPLATE_TABLE + "(airline)")
+    statement.execute()
+    statement.close()
+    statement = connection.prepareStatement("CREATE INDEX " + AIRPLANE_CONFIGURATION_TEMPLATE_INDEX_2 + " ON " + AIRPLANE_CONFIGURATION_TEMPLATE_TABLE + "(model)")
+    statement.execute()
+    statement.close()
+
+
+
+    statement = connection.prepareStatement("CREATE TABLE " + AIRPLANE_CONFIGURATION_TABLE + "(" +
+      "airplane INTEGER, " +
+      "configuration INTEGER, " +
+      "PRIMARY KEY (airplane)," +
+      "FOREIGN KEY(configuration) REFERENCES " + AIRPLANE_CONFIGURATION_TEMPLATE_TABLE + "(id) ON DELETE CASCADE ON UPDATE CASCADE, " +
+      "FOREIGN KEY(airplane) REFERENCES " + AIRPLANE_TABLE + "(id) ON DELETE CASCADE ON UPDATE CASCADE" +
+      ")")
+    statement.execute()
+    statement.close()
+  }
+
+  def createAlliance(connection : Connection) {
+    var statement = connection.prepareStatement("DROP TABLE IF EXISTS " + ALLIANCE_TABLE)
+    statement.execute()
+    statement.close()
+
+    statement = connection.prepareStatement("CREATE TABLE " + ALLIANCE_TABLE + "(" +
+      "id INTEGER PRIMARY KEY AUTO_INCREMENT," +
+      "name VARCHAR(256), " +
+      "creation_cycle INTEGER" +
+      ")")
+    statement.execute()
+
+    statement = connection.prepareStatement("CREATE TABLE " + ALLIANCE_MEMBER_TABLE + "(" +
+      "alliance INTEGER," +
+      "airline INTEGER, " +
+      "role VARCHAR(256), " +
+      "joined_cycle INTEGER, " +
+      "PRIMARY KEY (alliance, airline)," +
+      "FOREIGN KEY(airline) REFERENCES " + AIRLINE_TABLE + "(id) ON DELETE CASCADE ON UPDATE CASCADE, " +
+      "FOREIGN KEY(alliance) REFERENCES " + ALLIANCE_TABLE + "(id) ON DELETE CASCADE ON UPDATE CASCADE" +
+      ")")
+    statement.execute()
+
+    statement = connection.prepareStatement("CREATE TABLE " + ALLIANCE_HISTORY_TABLE + "(" +
+      "id INTEGER PRIMARY KEY AUTO_INCREMENT," +
+      "cycle INTEGER," +
+      "airline INTEGER, " +
+      "alliance_name VARCHAR(256)," +
+      "event VARCHAR(256), " +
+      "FOREIGN KEY(airline) REFERENCES " + AIRLINE_TABLE + "(id) ON DELETE CASCADE ON UPDATE CASCADE" +
+      ")")
+    statement.execute()
+
+
+
+    statement.close()
+  }
+
+  def createLounge(connection : Connection) {
+    var statement = connection.prepareStatement("DROP TABLE IF EXISTS " + LOUNGE_TABLE)
+    statement.execute()
+    statement.close()
+
+    statement = connection.prepareStatement("CREATE TABLE " + LOUNGE_TABLE + "(" +
+      "airport INTEGER, " +
+      "airline INTEGER, " +
+      "name VARCHAR(256), " +
+      "level INTEGER," +
+      "status VARCHAR(16)," +
+      "founded_cycle INTEGER," +
+      "PRIMARY KEY (airport, airline), " +
+      "FOREIGN KEY(airport) REFERENCES " + AIRPORT_TABLE + "(id) ON DELETE CASCADE ON UPDATE CASCADE," +
+      "FOREIGN KEY(airline) REFERENCES " + AIRLINE_TABLE + "(id) ON DELETE CASCADE ON UPDATE CASCADE" +
+      ")")
+    statement.execute()
+    statement.close()
+  }
+
+  def createLoungeConsumption(connection : Connection) {
+    var statement = connection.prepareStatement("DROP TABLE IF EXISTS " + LOUNGE_CONSUMPTION_TABLE)
+    statement.execute()
+    statement.close()
+
+    statement = connection.prepareStatement("CREATE TABLE " + LOUNGE_CONSUMPTION_TABLE + "(" +
+      "airport INTEGER, " +
+      "airline INTEGER, " +
+      "self_visitors INTEGER," +
+      "alliance_visitors INTEGER," +
+      "cycle INTEGER," +
+      "PRIMARY KEY (airport, airline), " +
+      "FOREIGN KEY(airport) REFERENCES " + AIRPORT_TABLE + "(id) ON DELETE CASCADE ON UPDATE CASCADE," +
+      "FOREIGN KEY(airline) REFERENCES " + AIRLINE_TABLE + "(id) ON DELETE CASCADE ON UPDATE CASCADE" +
+      ")")
+    statement.execute()
+    statement.close()
+  }
+
+  def createLog(connection : Connection) {
+    var statement = connection.prepareStatement("DROP TABLE IF EXISTS " + LOG_TABLE)
+    statement.execute()
+    statement.close()
+
+    statement = connection.prepareStatement("CREATE TABLE " + LOG_TABLE + "(" +
+      "airline INTEGER, " +
+      "message VARCHAR(512) CHARACTER SET 'utf8'," +
+      "category INTEGER," +
+      "severity INTEGER," +
+      "cycle INTEGER," +
+      "FOREIGN KEY(airline) REFERENCES " + AIRLINE_TABLE + "(id) ON DELETE CASCADE ON UPDATE CASCADE" +
+      ")")
+    statement.execute()
+    statement.close()
+
+    statement = connection.prepareStatement("CREATE INDEX " + LOG_INDEX_1 + " ON " + LOG_TABLE + "(airline)")
+    statement.execute()
+    statement.close()
+  }
+
+  def createAlert(connection : Connection) {
+    var statement = connection.prepareStatement("DROP TABLE IF EXISTS " + ALERT_TABLE)
+    statement.execute()
+    statement.close()
+
+    statement = connection.prepareStatement("CREATE TABLE " + ALERT_TABLE + "(" +
+      "id INTEGER PRIMARY KEY AUTO_INCREMENT," +
+      "airline INTEGER, " +
+      "message VARCHAR(512) CHARACTER SET 'utf8'," +
+      "category INTEGER," +
+      "target_id INTEGER," +
+      "duration INTEGER," +
+      "cycle INTEGER," +
+      "FOREIGN KEY(airline) REFERENCES " + AIRLINE_TABLE + "(id) ON DELETE CASCADE ON UPDATE CASCADE" +
+      ")")
+    statement.execute()
+    statement.close()
+
+    statement = connection.prepareStatement("CREATE INDEX " + ALERT_INDEX_1 + " ON " + ALERT_TABLE + "(airline)")
+    statement.execute()
+    statement.close()
+  }
+
+  def createEvent(connection : Connection) {
+    var statement = connection.prepareStatement("DROP TABLE IF EXISTS " + OLYMPIC_CANDIDATE_TABLE)
+    statement.execute()
+    statement.close()
+    statement = connection.prepareStatement("DROP TABLE IF EXISTS " + OLYMPIC_AFFECTED_AIRPORT_TABLE)
+    statement.execute()
+    statement.close()
+    statement = connection.prepareStatement("DROP TABLE IF EXISTS " + OLYMPIC_AIRLINE_VOTE_TABLE)
+    statement.execute()
+    statement.close()
+    statement = connection.prepareStatement("DROP TABLE IF EXISTS " + OLYMPIC_VOTE_ROUND_TABLE)
+    statement.execute()
+    statement.close()
+    statement = connection.prepareStatement("DROP TABLE IF EXISTS " + OLYMPIC_COUNTRY_STATS_TABLE)
+    statement.execute()
+    statement.close()
+    statement = connection.prepareStatement("DROP TABLE IF EXISTS " + OLYMPIC_AIRLINE_STATS_TABLE)
+    statement.execute()
+    statement.close()
+    statement = connection.prepareStatement("DROP TABLE IF EXISTS " + OLYMPIC_AIRLINE_GOAL_TABLE)
+    statement.execute()
+    statement.close()
+    statement = connection.prepareStatement("DROP TABLE IF EXISTS " + EVENT_PICKED_REWARD_TABLE)
+    statement.execute()
+    statement.close()
+    statement = connection.prepareStatement("DROP TABLE IF EXISTS " + EVENT_TABLE)
+    statement.execute()
+    statement.close()
+
+
+    statement = connection.prepareStatement("CREATE TABLE " + EVENT_TABLE + "(" +
+      "id INTEGER PRIMARY KEY AUTO_INCREMENT," +
+      "event_type INTEGER," +
+      "start_cycle INTEGER, " +
+      "duration INTEGER" +
+      ")")
+    statement.execute()
+    statement.close()
+
+    statement = connection.prepareStatement("CREATE TABLE " + OLYMPIC_CANDIDATE_TABLE + "(" +
+      "event INTEGER," +
+      "airport INTEGER," +
+      "PRIMARY KEY (event, airport), " +
+      "FOREIGN KEY(airport) REFERENCES " + AIRPORT_TABLE + "(id) ON DELETE CASCADE ON UPDATE CASCADE," +
+      "FOREIGN KEY(event) REFERENCES " + EVENT_TABLE + "(id) ON DELETE CASCADE ON UPDATE CASCADE" +
+      ")")
+    statement.execute()
+    statement.close()
+
+    statement = connection.prepareStatement("CREATE TABLE " + OLYMPIC_AFFECTED_AIRPORT_TABLE + "(" +
+      "event INTEGER," +
+      "principal_airport INTEGER," +
+      "affected_airport INTEGER," +
+      "PRIMARY KEY (event, principal_airport, affected_airport), " +
+      "FOREIGN KEY(principal_airport) REFERENCES " + AIRPORT_TABLE + "(id) ON DELETE CASCADE ON UPDATE CASCADE," +
+      "FOREIGN KEY(affected_airport) REFERENCES " + AIRPORT_TABLE + "(id) ON DELETE CASCADE ON UPDATE CASCADE," +
+      "FOREIGN KEY(event) REFERENCES " + EVENT_TABLE + "(id) ON DELETE CASCADE ON UPDATE CASCADE" +
+      ")")
+    statement.execute()
+    statement.close()
+
+    statement = connection.prepareStatement("CREATE TABLE " + OLYMPIC_AIRLINE_VOTE_TABLE + "(" +
+      "event INTEGER," +
+      "airline INTEGER," +
+      "airport INTEGER," +
+      "vote_weight INTEGER," +
+      "precedence INTEGER," +
+      "PRIMARY KEY (event, airport, airline), " +
+      "FOREIGN KEY(airport) REFERENCES " + AIRPORT_TABLE + "(id) ON DELETE CASCADE ON UPDATE CASCADE," +
+      "FOREIGN KEY(airline) REFERENCES " + AIRLINE_TABLE + "(id) ON DELETE CASCADE ON UPDATE CASCADE," +
+      "FOREIGN KEY(event) REFERENCES " + EVENT_TABLE + "(id) ON DELETE CASCADE ON UPDATE CASCADE" +
+      ")")
+    statement.execute()
+    statement.close()
+
+
+    statement = connection.prepareStatement("CREATE TABLE " + OLYMPIC_VOTE_ROUND_TABLE + "(" +
+      "event INTEGER," +
+      "airport INTEGER," +
+      "round INTEGER," +
+      "vote INTEGER," +
+      "PRIMARY KEY (event, airport, round), " +
+      "FOREIGN KEY(airport) REFERENCES " + AIRPORT_TABLE + "(id) ON DELETE CASCADE ON UPDATE CASCADE," +
+      "FOREIGN KEY(event) REFERENCES " + EVENT_TABLE + "(id) ON DELETE CASCADE ON UPDATE CASCADE" +
+      ")")
+    statement.execute()
+    statement.close()
+
+    statement = connection.prepareStatement("CREATE TABLE " + OLYMPIC_COUNTRY_STATS_TABLE + "(" +
+      "event INTEGER," +
+      "cycle INTEGER," +
+      "country_code CHAR(2)," +
+      "transported INTEGER," +
+      "total INTEGER," +
+      "PRIMARY KEY (event, cycle, country_code), " +
+      "FOREIGN KEY(country_code) REFERENCES " + COUNTRY_TABLE + "(code) ON DELETE CASCADE ON UPDATE CASCADE," +
+      "FOREIGN KEY(event) REFERENCES " + EVENT_TABLE + "(id) ON DELETE CASCADE ON UPDATE CASCADE" +
+      ")")
+    statement.execute()
+    statement.close()
+
+    statement = connection.prepareStatement("CREATE TABLE " + OLYMPIC_AIRLINE_STATS_TABLE + "(" +
+      "event INTEGER," +
+      "cycle INTEGER," +
+      "airline INTEGER," +
+      "score DECIMAL(15,2)," +
+      "PRIMARY KEY (event, cycle, airline), " +
+      "FOREIGN KEY(airline) REFERENCES " + AIRLINE_TABLE + "(id) ON DELETE CASCADE ON UPDATE CASCADE," +
+      "FOREIGN KEY(event) REFERENCES " + EVENT_TABLE + "(id) ON DELETE CASCADE ON UPDATE CASCADE" +
+      ")")
+    statement.execute()
+    statement.close()
+
+    statement = connection.prepareStatement("CREATE TABLE " + OLYMPIC_AIRLINE_GOAL_TABLE + "(" +
+      "event INTEGER," +
+      "airline INTEGER," +
+      "goal INTEGER," +
+      "PRIMARY KEY (event, airline), " +
+      "FOREIGN KEY(airline) REFERENCES " + AIRLINE_TABLE + "(id) ON DELETE CASCADE ON UPDATE CASCADE," +
+      "FOREIGN KEY(event) REFERENCES " + EVENT_TABLE + "(id) ON DELETE CASCADE ON UPDATE CASCADE" +
+      ")")
+    statement.execute()
+    statement.close()
+
+    statement = connection.prepareStatement("CREATE TABLE " + EVENT_PICKED_REWARD_TABLE + "(" +
+      "event INTEGER," +
+      "airline INTEGER," +
+      "reward_category INTEGER," +
+      "reward_option INTEGER," +
+      "PRIMARY KEY (event, airline, reward_category), " +
+      "FOREIGN KEY(airline) REFERENCES " + AIRLINE_TABLE + "(id) ON DELETE CASCADE ON UPDATE CASCADE," +
+      "FOREIGN KEY(event) REFERENCES " + EVENT_TABLE + "(id) ON DELETE CASCADE ON UPDATE CASCADE" +
+      ")")
+    statement.execute()
+    statement.close()
+  }
+
+  def createAirportAirlineBonus(connection : Connection): Unit = {
+    var statement = connection.prepareStatement("DROP TABLE IF EXISTS " + AIRPORT_AIRLINE_APPEAL_BONUS_TABLE)
+    statement.execute()
+    statement.close()
+
+    //case class AirlineAppealBonus(loyalty : Double, awareness : Double, bonusType: BonusType.Value, expirationCycle : Option[Int])
+    statement = connection.prepareStatement("CREATE TABLE " + AIRPORT_AIRLINE_APPEAL_BONUS_TABLE + "(" +
+      "airline INTEGER," +
+      "airport INTEGER," +
+      "bonus_type INTEGER," +
+      "loyalty_bonus INTEGER, " +
+      "awareness_bonus  INTEGER," +
+      "expiration_cycle INTEGER," +
+      "INDEX " + AIRPORT_AIRLINE_APPEAL_BONUS_INDEX_1 + " (airline,airport,bonus_type)," +
+      "FOREIGN KEY(airport) REFERENCES " + AIRPORT_TABLE + "(id) ON DELETE CASCADE ON UPDATE CASCADE," +
+      "FOREIGN KEY(airline) REFERENCES " + AIRLINE_TABLE + "(id) ON DELETE CASCADE ON UPDATE CASCADE" +
+      ")")
+    statement.execute()
+    statement.close()
+  }
+
+  def createAirplaneModelFavorite(connection : Connection): Unit = {
+    var statement = connection.prepareStatement("DROP TABLE IF EXISTS " + AIRPLANE_MODEL_FAVORITE_TABLE)
+    statement.execute()
+    statement.close()
+
+    statement = connection.prepareStatement("CREATE TABLE " + AIRPLANE_MODEL_FAVORITE_TABLE + "(" +
+      "airline INTEGER PRIMARY KEY," +
+      "model INTEGER," +
+      "start_cycle INTEGER," +
+      "FOREIGN KEY(airline) REFERENCES " + AIRLINE_TABLE + "(id) ON DELETE CASCADE ON UPDATE CASCADE" +
+      ")")
+    statement.execute()
+    statement.close()
+  }
+
+  def createAirplaneModelDiscount(connection : Connection): Unit = {
+    var statement = connection.prepareStatement("DROP TABLE IF EXISTS " + AIRPLANE_MODEL_AIRLINE_DISCOUNT_TABLE)
+    statement.execute()
+    statement.close()
+
+    statement = connection.prepareStatement("CREATE TABLE " + AIRPLANE_MODEL_AIRLINE_DISCOUNT_TABLE + "(" +
+      "airline INTEGER," +
+      "model INTEGER," +
+      "discount DECIMAL(5,2)," +
+      "discount_type INTEGER," +
+      "discount_reason INTEGER," +
+      "expiration_cycle INTEGER," +
+      "PRIMARY KEY (airline, model, discount_type, discount_reason), " +
+      "FOREIGN KEY(model) REFERENCES " + AIRPLANE_MODEL_TABLE + "(id) ON DELETE CASCADE ON UPDATE CASCADE," +
+      "FOREIGN KEY(airline) REFERENCES " + AIRLINE_TABLE + "(id) ON DELETE CASCADE ON UPDATE CASCADE" +
+      ")")
+    statement.execute()
+    statement.close()
+
+    statement = connection.prepareStatement("DROP TABLE IF EXISTS " + AIRPLANE_MODEL_DISCOUNT_TABLE)
+    statement.execute()
+    statement.close()
+
+    statement = connection.prepareStatement("CREATE TABLE " + AIRPLANE_MODEL_DISCOUNT_TABLE + "(" +
+      "model INTEGER," +
+      "discount DECIMAL(5,2)," +
+      "discount_type INTEGER," +
+      "discount_reason INTEGER," +
+      "expiration_cycle INTEGER," +
+      "PRIMARY KEY (model, discount_type, discount_reason), " +
+      "FOREIGN KEY(model) REFERENCES " + AIRPLANE_MODEL_TABLE + "(id) ON DELETE CASCADE ON UPDATE CASCADE" +
+      ")")
+    statement.execute()
+    statement.close()
+  }
+
+
+  def createSantaClaus(connection : Connection) {
+    var statement = connection.prepareStatement("DROP TABLE IF EXISTS " + SANTA_CLAUS_INFO_TABLE)
+    statement.execute()
+    statement.close()
+
+    //case class SantaClausInfo(airport : Airport, airline : Airline, attemptsLeft : Int, guesses : List[SantaClausGuess], found : Boolean, pickedAward : Option[SantaClausAwardType.Value], var id : Int = 0)
+    statement = connection.prepareStatement("CREATE TABLE " + SANTA_CLAUS_INFO_TABLE + "(" +
+      "id INTEGER PRIMARY KEY AUTO_INCREMENT," +
+      "airline INTEGER, " +
+      "airport  INTEGER," +
+      "attempts_left INTEGER," +
+      "found TINYINT(1)," +
+      "picked_award INTEGER," +
+      "FOREIGN KEY(airline) REFERENCES " + AIRLINE_TABLE + "(id) ON DELETE CASCADE ON UPDATE CASCADE" +
+      ")")
+    statement.execute()
+    statement.close()
+
+
+    statement = connection.prepareStatement("DROP TABLE IF EXISTS " + SANTA_CLAUS_GUESS_TABLE)
+    statement.execute()
+    statement.close()
+
+    statement = connection.prepareStatement("CREATE TABLE " + SANTA_CLAUS_GUESS_TABLE + "(" +
+      "id INTEGER PRIMARY KEY AUTO_INCREMENT," +
+      "airline INTEGER, " +
+      "airport  INTEGER," +
+      "FOREIGN KEY(airline) REFERENCES " + AIRLINE_TABLE + "(id) ON DELETE CASCADE ON UPDATE CASCADE" +
+      ")")
+    statement.execute()
+    statement.close()
+
+  }
+
+  def createResetUser(connection : Connection) {
+    var statement = connection.prepareStatement("DROP TABLE IF EXISTS " + RESET_USER_TABLE)
+    statement.execute()
+    statement.close()
+
+    statement = connection.prepareStatement("CREATE TABLE " + RESET_USER_TABLE + "(" +
+      "user_name VARCHAR(100) PRIMARY KEY, " +
+      "token VARCHAR(256) NOT NULL, " +
+      "FOREIGN KEY(user_name) REFERENCES " + USER_TABLE + "(user_name) ON DELETE CASCADE ON UPDATE CASCADE" +
+      ")")
+    statement.execute()
+    statement.close()
+  }
+
+  def createOil(connection : Connection) {
+    //airline, price, volume, cost, start_cycle, duration
+    var statement = connection.prepareStatement("DROP TABLE IF EXISTS " + OIL_CONTRACT_TABLE)
+    statement.execute()
+    statement.close()
+
+    statement = connection.prepareStatement("CREATE TABLE " + OIL_CONTRACT_TABLE + "(" +
+      "id INTEGER PRIMARY KEY AUTO_INCREMENT, " +
+      "airline INTEGER, " +
+      "price DOUBLE, " +
+      "volume INTEGER," +
+      "start_cycle INTEGER," +
+      "duration INTEGER," +
+      "FOREIGN KEY(airline) REFERENCES " + AIRLINE_TABLE + "(id) ON DELETE CASCADE ON UPDATE CASCADE" +
+      ")")
+    statement.execute()
+    statement.close()
+
+    statement = connection.prepareStatement("DROP TABLE IF EXISTS " + OIL_PRICE_TABLE)
+    statement.execute()
+    statement.close()
+
+    statement = connection.prepareStatement("CREATE TABLE " + OIL_PRICE_TABLE + "(" +
+      "price DOUBLE, " +
+      "cycle INTEGER," +
+      "PRIMARY KEY (cycle)" +
+      ")")
+    statement.execute()
+    statement.close()
+
+
+    statement = connection.prepareStatement("DROP TABLE IF EXISTS " + OIL_CONSUMPTION_HISTORY_TABLE)
+    statement.execute()
+    statement.close()
+
+    statement = connection.prepareStatement("CREATE TABLE " + OIL_CONSUMPTION_HISTORY_TABLE + "(" +
+      "id INTEGER PRIMARY KEY AUTO_INCREMENT, " +
+      "airline INTEGER, " +
+      "price DOUBLE, " +
+      "volume INTEGER," +
+      "consumption_type INTEGER," +
+      "cycle INTEGER," +
+      "FOREIGN KEY(airline) REFERENCES " + AIRLINE_TABLE + "(id) ON DELETE CASCADE ON UPDATE CASCADE" +
+      ")")
+    statement.execute()
+    statement.close()
+
+    statement = connection.prepareStatement("DROP TABLE IF EXISTS " + OIL_INVENTORY_POLICY_TABLE)
+    statement.execute()
+    statement.close()
+
+    statement = connection.prepareStatement("CREATE TABLE " + OIL_INVENTORY_POLICY_TABLE + "(" +
+      "airline INTEGER, " +
+      "factor DOUBLE," +
+      "start_cycle INTEGER," +
+      "PRIMARY KEY (airline), " +
+      "FOREIGN KEY(airline) REFERENCES " + AIRLINE_TABLE + "(id) ON DELETE CASCADE ON UPDATE CASCADE" +
+      ")")
+    statement.execute()
+    statement.close()
+  }
+
+  def createLoanInterestRate(connection : Connection) {
+    var statement = connection.prepareStatement("DROP TABLE IF EXISTS " + LOAN_INTEREST_RATE_TABLE)
+    statement.execute()
+    statement.close()
+
+
+    statement = connection.prepareStatement("CREATE TABLE " + LOAN_INTEREST_RATE_TABLE + "(" +
+      "rate DECIMAL(5,2), " +
+      "cycle INTEGER," +
+      "PRIMARY KEY (cycle)" +
+      ")")
+    statement.execute()
+    statement.close()
+  }
+
+  def createLinkChangeHistory(connection: Connection) = {
+    var statement = connection.prepareStatement("DROP TABLE IF EXISTS " + LINK_CHANGE_HISTORY_TABLE)
+    statement.execute()
+    statement.close()
+
+    statement = connection.prepareStatement("CREATE TABLE " + LINK_CHANGE_HISTORY_TABLE + "(" +
+      "id INTEGER PRIMARY KEY AUTO_INCREMENT," +
+      "link INTEGER, " +
+      "price_economy INTEGER, " +
+      "price_business INTEGER, " +
+      "price_first INTEGER, " +
+      "price_economy_delta INTEGER, " +
+      "price_business_delta INTEGER, " +
+      "price_first_delta INTEGER, " +
+      "capacity_economy INTEGER, " +
+      "capacity_business INTEGER, " +
+      "capacity_first INTEGER, " +
+      "capacity INTEGER, " +
+      "capacity_economy_delta INTEGER, " +
+      "capacity_business_delta INTEGER, " +
+      "capacity_first_delta INTEGER, " +
+      "capacity_delta INTEGER, " +
+      "from_airport INTEGER, " +
+      "to_airport INTEGER, " +
+      "from_country CHAR(2), " +
+      "to_country CHAR(2), " +
+      "from_zone CHAR(2), " +
+      "to_zone CHAR(2), " +
+      "airline INTEGER, " +
+      "alliance INTEGER, " +
+      "frequency SMALLINT, " +
+      "flight_number SMALLINT, " +
+      "airplane_model SMALLINT, " +
+      "raw_quality SMALLINT, " +
+      "cycle INTEGER," +
+      "INDEX " + LINK_CHANGE_HISTORY_INDEX_PREFIX + 1 + " (from_airport)," +
+      "INDEX " + LINK_CHANGE_HISTORY_INDEX_PREFIX + 2 + " (to_airport)," +
+      "INDEX " + LINK_CHANGE_HISTORY_INDEX_PREFIX + 3 + " (capacity_delta)," +
+      "INDEX " + LINK_CHANGE_HISTORY_INDEX_PREFIX + 4 + " (from_country)," +
+      "INDEX " + LINK_CHANGE_HISTORY_INDEX_PREFIX + 5 + " (to_country)," +
+      "INDEX " + LINK_CHANGE_HISTORY_INDEX_PREFIX + 6 + " (from_zone)," +
+      "INDEX " + LINK_CHANGE_HISTORY_INDEX_PREFIX + 7 + " (to_zone)," +
+      "INDEX " + LINK_CHANGE_HISTORY_INDEX_PREFIX + 8 + " (airline)," +
+      "INDEX " + LINK_CHANGE_HISTORY_INDEX_PREFIX + 9 + " (alliance)," +
+      "INDEX " + LINK_CHANGE_HISTORY_INDEX_PREFIX + 10 + " (capacity)," +
+      "INDEX " + LINK_CHANGE_HISTORY_INDEX_PREFIX + 11 + " (cycle)" +
+      ")")
+
+    statement.execute()
+    statement.close()
+  }
+
+  def createGoogleResource(connection: Connection) = {
+    var statement = connection.prepareStatement("DROP TABLE IF EXISTS " + GOOGLE_RESOURCE_TABLE)
+    statement.execute()
+    statement.close()
+
+    statement = connection.prepareStatement("CREATE TABLE " + GOOGLE_RESOURCE_TABLE + "(" +
+      "resource_id INTEGER," +
+      "resource_type INTEGER, " +
+      "url VARCHAR(1024)," +
+      "max_age_deadline BIGINT(20)," +
+      "PRIMARY KEY (resource_id, resource_type)" +
+      ")")
+
+    statement.execute()
+    statement.close()
+  }
+
+
+  def createDelegate(connection : Connection) {
+    var statement = connection.prepareStatement("DROP TABLE IF EXISTS " + BUSY_DELEGATE_TABLE)
+    statement.execute()
+    statement.close()
+
+
+    statement = connection.prepareStatement("CREATE TABLE " + BUSY_DELEGATE_TABLE + "(" +
+      "id INTEGER PRIMARY KEY AUTO_INCREMENT, " +
+      "airline INTEGER, " +
+      "busy_until_cycle INTEGER, " +
+      "FOREIGN KEY(airline) REFERENCES " + AIRLINE_TABLE + "(id) ON DELETE CASCADE ON UPDATE CASCADE" +
+      ")")
+    statement.execute()
+    statement.close()
+  }
+
+
+
+
+
+  def isTableExist(connection : Connection, tableName : String): Boolean = {
+    val tables = connection.getMetaData.getTables(null, null, tableName, null)
+    tables.next()
+  }
+
+}
+
+
+//     statement = connection.prepareStatement("CREATE TABLE " + AIRPORT_SLOT_ASSIGNMENT_TABLE + "(" + 
+//                                             "airport INTEGER REFERENCES " + AIRPORT_TABLE + "(id) ON DELETE CASCADE ON UPDATE CASCADE, " +
+//                                             "airline INTEGER REFERENCES " + AIRLINE_TABLE + "(id) ON DELETE CASCADE ON UPDATE CASCADE, " +
+//                                             "assignment_value INTEGER," +
+//                                             "PRIMARY KEY (airport, airline))")
+//     statement.execute()
+//     statement.close()